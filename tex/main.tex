--- conflicted
+++ resolved
@@ -278,7 +278,7 @@
 Moreover, $\rho(T)$ is the infimum of the values $\lambda\in \R$ for which there exists a vector $u\in\R^d$
 satisfying $T(u) \leq \lambda + u$,
 see~\cite{nussbaum1986,AGGut10,akiangaubertqisaadi} for more information,
-especially~\cite[Theorem~7]{akiangaubertqisaadi}.
+especially~\cite[Theorem~1]{akiangaubertqisaadi}.
 
 \paragraph{Constructing the Classification Operator.}
 Consider a classification problem with $K$ classes, each represented by a set of points $X^1,\dots,X^K \subset \R^d$.
@@ -303,19 +303,19 @@
 
 \paragraph{Separating Point Clouds with a Hyperplane.}
 
-<<<<<<< HEAD
-We say that the hyperplane $\mathcal{H}_a$ with apex $a$ {\em separates} the point clouds $X^1, \ldots, X^K\subset \R^d$ if there exists a partition of $\{1,\dots,d\}$ in $K$ disjoint and non-empty subsets $I^1, \ldots, I^K$,\todo[color=red!30]{SG: We need to require that it is a partition, ie the union is equal to $1,\dots,d$}
-%of $\{1, \ldots, d\}$,
-corresponding to the sectors assigned to each class, such that for every class $1 \leq k \leq K$, every point $x \in X^k$, belongs to the union $S^k$ of the sectors $(\text{Sec}_i(a))_{i\in I^k}$ assigned to class $k$. Note that the union $S^k$ is always tropically convex. Then, it follows that the whole tropical cone $V^k=\tcone(X^k)$ is also included in $S^k$.\todo{SG: added this observation, since later we consider separation of convex sets (rather than finite sets of points)}
+%% <<<<<<< HEAD
+%% We say that the hyperplane $\mathcal{H}_a$ with apex $a$ {\em separates} the point clouds $X^1, \ldots, X^K\subset \R^d$ if there exists a partition of $\{1,\dots,d\}$ in $K$ disjoint and non-empty subsets $I^1, \ldots, I^K$,\todo[color=red!30]{SG: We need to require that it is a partition, ie the union is equal to $1,\dots,d$}
+%% %of $\{1, \ldots, d\}$,
+%% corresponding to the sectors assigned to each class, such that for every class $1 \leq k \leq K$, every point $x \in X^k$, belongs to the union $S^k$ of the sectors $(\text{Sec}_i(a))_{i\in I^k}$ assigned to class $k$. Note that the union $S^k$ is always tropically convex. 
+%% %% =======
+%% %% We say that the hyperplane $\mathcal{H}_a$ with apex $a$ separates the point clouds $X^1, \ldots, X^K$ if there exists $K$ disjoint and non-empty subsets $I^1, \ldots, I^K$ of $\{1, \ldots, d\}$, corresponding to the sectors assigned to each class, such that for every class $1 \leq k \leq K$ and every point $x \in X^k$, the point $x$ belongs to the union $S^k$ of the sectors $(\text{Sec}_i(a))_{i\in I^k}$ assigned to class $k$.
+%% %% >>>>>>> 097ba6ca81c9900da84791426729a77d9b1a8d58
 %% =======
-%% We say that the hyperplane $\mathcal{H}_a$ with apex $a$ separates the point clouds $X^1, \ldots, X^K$ if there exists $K$ disjoint and non-empty subsets $I^1, \ldots, I^K$ of $\{1, \ldots, d\}$, corresponding to the sectors assigned to each class, such that for every class $1 \leq k \leq K$ and every point $x \in X^k$, the point $x$ belongs to the union $S^k$ of the sectors $(\text{Sec}_i(a))_{i\in I^k}$ assigned to class $k$.
-%% >>>>>>> 097ba6ca81c9900da84791426729a77d9b1a8d58
-=======
-We say that the hyperplane $\mathcal{H}_a$ with apex $a$ {\em separates} the point clouds $X^1, \ldots, X^K\subset \R^d$ if there exists $K$ disjoint and non-empty subsets $I^1, \ldots, I^K$ of $\{1,\dots,d\}$
-corresponding to the sectors assigned to each class, such that for every class $1 \leq k \leq K$, every point $x \in X^k$, belongs to the union $S^k$ of the sectors $(\text{Sec}_i(a))_{i\in I^k}$ assigned to class $k$.
->>>>>>> 975058a6
-
-Moreover, we say that the hyperplane separates with margin $\gamma > 0$ if, for any class $k$ and any point $x \in X^k$, the Hilbert distance from $x$ to its non-assigned sectors $\bar{S}_k$ is at least $\gamma$, namely,
+We say that the hyperplane $\mathcal{H}_a$ with apex $a$ {\em separates} the point clouds $X^1, \ldots, X^K\subset \R^d$ if there exists $K$ disjoint and non-empty subsets $I^1, \ldots, I^K$ of $\{1,\dots,d\}$ %
+corresponding to the sectors assigned to each class, such that for every class $1 \leq k \leq K$, every point $x \in X^k$, belongs to the union $S^k$ of the sectors $(\text{Sec}_i(a))_{i\in I^k}$ assigned to class $k$. Then, it follows that the whole tropical cone $V^k=\tcone(X^k)$ is also included in $S^k$.\todo{SG: added this observation, since later we consider separation of convex sets (rather than finite sets of points)}
+
+Moreover, we say that the hyperplane separates {\em with margin} $\gamma > 0$ if, for any class $k$ and any point $x \in X^k$, the Hilbert distance from $x$ to the union of complementary sectors $\bar{S}_k= \cup_{i\not\in I^k} \text{Sec}_i(a)$\todo{SG: I defined $\bar{S}_k$ explicitely, check.}
+is at least $\gamma$, meaning that
 \begin{align}
 d_H(x, \bar{S}_k) = \max_j(x_j - a_j) - \max_{i \not\in I^k}(x_i - a_i) \geq \gamma.
 \end{align}
@@ -526,10 +526,11 @@
 \newpage
 \appendix
 \section{Proof of Theorem~\ref{thm:spectral_separability} (Spectral Radius and Margin)}\label{appendix:proofs}
-We provide a complete proof of our main result on spectral separability.
-
-For any Shapley operator $T$, we define its sub-fixed-point
-set as $\mathcal{S}(T) = \{x \in \trop^d : x \leq T(x)\}$.
+We now prove our main result on spectral separability.
+
+For any Shapley operator $T$, we define its
+{\em sub-fixed-point
+set} as $\mathcal{S}(T) = \{x \in \trop^d : x \leq T(x)\}$.
 An important property is that if $X$ is any finite subset of $\trop^d$
 and $V=\tcone(X)$ is the tropical cone generated by $X$, as per~\eqref{e-def-tcone},
 we have $V = S(P_V)$. Similarly, $V = S(P^{\text{DF}}_V)$.
@@ -539,25 +540,25 @@
 We first characterize the maximal possible value for the margin.
 
 \begin{lemma}[Upper bound on margin]\label{lemma:hyperplane_to_operator}
-<<<<<<< HEAD
-Let $T^k$ be tropical projections on finite point clouds $X^k\subset \R^d$, or their diagonal-free counterparts, so that $T^k = P_{X^k}$ or $T^k=\Pdiagfree_{X^k}$, for $1\leq k\leq K$, and let $T$ be defined as the $\operatorname{\max}_2$ of the $T^k$, as per \eqref{eq:single_operator}.
-If the hyperplane $\mathcal{H}_a$ separates $X^1,\ldots,X^K$ with a margin of at least $\gamma > 0$,
-\todo[inline,color=red!30]{SG: we wrote ``and 
-  $(\rho(T),a)$ with $a\in\R^n$ is any eigenpair of $T$''
-  but this is not used, we prove that if we have a separation margin,
-  the $T(a)\leq -\gamma + a$, and by the Collatz-Wielandt theorem, $\rho(T)\leq -\gamma$, no need to assume that $a$ is an eigenvector.
-  }
+%% <<<<<<< HEAD
+%% Let $T^k$ be tropical projections on finite point clouds $X^k\subset \R^d$, or their diagonal-free counterparts, so that $T^k = P_{X^k}$ or $T^k=\Pdiagfree_{X^k}$, for $1\leq k\leq K$, and let $T$ be defined as the $\operatorname{\max}_2$ of the $T^k$, as per \eqref{eq:single_operator}.
+%% If the hyperplane $\mathcal{H}_a$ separates $X^1,\ldots,X^K$ with a margin of at least $\gamma > 0$,
+%% \todo[inline,color=red!30]{SG: we wrote ``and 
+%%   $(\rho(T),a)$ with $a\in\R^n$ is any eigenpair of $T$''
+%%   but this is not used, we prove that if we have a separation margin,
+%%   the $T(a)\leq -\gamma + a$, and by the Collatz-Wielandt theorem, $\rho(T)\leq -\gamma$, no need to assume that $a$ is an eigenvector.
+%%   }
+%%   then $\gamma \leq -\rho(T)$.
+%% %% =======
+%% %% Let $T^k$ be tropical projections on finite point clouds or their diagonal-free counterparts, so that $T^k = P_{X^k}$ or $T^k=\Pdiagfree_{X^k}$, and $T$ defined as the $\operatorname{\max}_2$ of the $T^k$, as in Equation \ref{eq:single_operator}.
+%% %% If the hyperplane $\mathcal{H}_a$ separates $X^1,\ldots,X^K$ with a margin of at least $\gamma > 0$, and 
+%% %% $(\rho(T),a)$ with $a\in\R^n$ is any eigenpair of $T$, then $\gamma \leq -\rho(T)$.
+%% %% >>>>>>> 097ba6ca81c9900da84791426729a77d9b1a8d58
+%%   =======
+ Let $T^k$ be tropical projections on finite point clouds $X^k\subset \R^d$, or their diagonal-free counterparts, so that $T^k = P_{X^k}$ or $T^k=\Pdiagfree_{X^k}$, for $1\leq k\leq K$, and let $T$ be defined as the $\operatorname{\max}_2$ of the operators $T^k$, as per \eqref{eq:single_operator}.
+%Let $T^k$ be tropical projections on finite point clouds or their diagonal-free counterparts, so that $T^k = P_{X^k}$ or $T^k=\Pdiagfree_{X^k}$, and $T$ defined as the $\operatorname{\max}_2$ of the $T^k$, as in Equation \ref{eq:single_operator}.
+If the hyperplane $\mathcal{H}_a$ separates $X^1,\ldots,X^K$ with a margin of at least $\gamma > 0$, 
   then $\gamma \leq -\rho(T)$.
-%% =======
-%% Let $T^k$ be tropical projections on finite point clouds or their diagonal-free counterparts, so that $T^k = P_{X^k}$ or $T^k=\Pdiagfree_{X^k}$, and $T$ defined as the $\operatorname{\max}_2$ of the $T^k$, as in Equation \ref{eq:single_operator}.
-%% If the hyperplane $\mathcal{H}_a$ separates $X^1,\ldots,X^K$ with a margin of at least $\gamma > 0$, and 
-%% $(\rho(T),a)$ with $a\in\R^n$ is any eigenpair of $T$, then $\gamma \leq -\rho(T)$.
-%% >>>>>>> 097ba6ca81c9900da84791426729a77d9b1a8d58
-=======
-Let $T^k$ be tropical projections on finite point clouds or their diagonal-free counterparts, so that $T^k = P_{X^k}$ or $T^k=\Pdiagfree_{X^k}$, and $T$ defined as the $\operatorname{\max}_2$ of the $T^k$, as in Equation \ref{eq:single_operator}.
-If the hyperplane $\mathcal{H}_a$ separates $X^1,\ldots,X^K$ with a margin of at least $\gamma > 0$,
-  then $\gamma \leq -\rho(T)$.
->>>>>>> 975058a6
 \end{lemma}
 
 \begin{proof}
@@ -578,41 +579,69 @@
 \]
 and so, taking the maximum over $x\in X^k$, and noting that either $T^k=\Pdiagfree_{X^k}$ or
 $T^k=P_{X^k}\leq \Pdiagfree_{X^k}$,
-\[
--\gamma  + a_i \geq [\Pdiagfree_{X^k}(a)]_i \geq [T^k(a)]_i.
-\]
-Let $i$ in $\{1,\ldots,d\}$.
-Since the $I^k$ are disjoint, we have at least $K-1$ classes $k$ such that $i\not\in I^k$, hence $-\gamma + a_i \ge T(a)_i$.
-Hence $-\gamma + a \geq T(a)$, and we deduce from
-the Collatz-Wielandt theorem (see~\cite[Theorem~7]{akiangaubertqisaadi})
+\begin{align}
+  -\gamma  + a_i \geq [\Pdiagfree_{X^k}(a)]_i \geq [T^k(a)]_i.
+  \label{e-ourkey}
+\end{align}
+We just showed that~\eqref{e-ourkey} holds
+for all $1\leq i\leq d$ and $1\leq k\leq K$ such that $i\not\in I_k$.
+Let us fix $1\leq i\leq d$.
+Then, since the sets $I^1,\dots,I^k$
+are disjoint, there is at most one value of $k$ from which~\eqref{e-ourkey} may not hold.
+So, $[T(a)]_i$, which is the second maximum of the values $[T^k(a)]_i$ as $1\leq k\leq K$, must
+satisfy  $-\gamma  + a_i \geq [T(a)]_i$. Since this holds for all $1\leq i\leq d$,
+we have $-\gamma + a \geq T(a)$.\todo{SG: Theo, your argument was ok but a bit fast, but I have added details}
+Then, we deduce from
+the Collatz-Wielandt theorem (see~\cite[Theorem~1]{akiangaubertqisaadi})
 that 
 $-\gamma\geq \rho(T)$.
 \end{proof}
-%% We defined above the notion of separation for {\em finitely generated} tropical
-%% cones, namely,
-%% for sets of the form $V^k=\tcone(X^k)$ where $X^k\subset \R^d$ is finite.
-%% The same notion
-%% makes sense for non-necessarily finitely generated sets of the form $V^k\cap \R^d$ where $V^k$
+We defined above the notion of separation for tropical cones $V^k$ given by a finite
+set of generators $X^k\subset \R^d$, meaning that $V^k =\tcone(X^k)$, and we exploited
+the fact that $V^k$ is the sub-fixed-point set of $P_{X^k}$ and $\Pdiagfree_{X^k}$.
+However, in some applications, the tropical polyhedral cone $V^k$ may be given implicitely,
+by a finite system of tropical linear inequalities (this is similar to describing
+a classical polyhedron by facets instead of vertices). In this
+situation, we still know an explicit Shapley operator $T$ such that $V^k=\mathcal{S}(T^k)$, see~\cite{AGGut10}.
+Moreover, if $V^k$ is bounded in Hilbert seminorm
+$T$ may be chosen such that its image bounded in Hilbert seminorm.
+Moreover, assuming as above that $X^k$ is finite, the images of $P_{X^k}$ and $\Pdiagfree_{X^k}$ are automatically bounded in this seminorm.
+This motivates the following abstract result, which applies in particular to $V^k=\tcone(X^k)$.\todo{SG: I have added this discussion to explain and motivate the generality}
+
+
+%% the same notion
+%% makes sense more generally for closed tropical convex cones $V^k \subset \trop^d$.
 %% is a closed tropically convex cone of $\trop^d$. Such sets $V^k\cap \R^d$ can always
 %% be represented as sub-fixed-point sets of Shapley operators $T^k$ (it suffices
 %% to take $T^k = P_{V^k}$). The following lemma applies to this general setting.
-In the following lemma, we only require $T^k$ to be a Shapley operator such that $\tcone(X^k)=\mathcal{S}(T^k)$. This applies in particular to $T^k  = P_{X^k}$
-and $T^k=\Pdiagfree_{X^k}$.
+%% In the following lemma, we only require $T^k$ such that the sub-fixed point set $V^k= \mathcal{S}(T^k)$ is bounded in Hilbert seminorm. This applies in particular to $T^k  = P_{X^k}$
+%% and $T^k=\Pdiagfree_{X^k}$ where $X^k$ is a finite subset of $\R^d$ as above.
+%% This generality allows us to tackle situations in which, instead of being given by ``generators''
+%% as $V^k=\tcone{X^k}$ as above, the tropical cone $V^k$ is determined implicitely by a system of inequalities,
+%% since in this case, an operator $T^k$ is readily available~\cite{AGGut10}.
+\todo[inline,color=red!50]{I need range of $T$ to be bounded in Hilbert seminorm for the proof of the following lemma. It is not obvious in general that there is a {\em finite} vector $a$ such $T(a)=\rho+a$.}
 \begin{lemma}[Max-margin hyperplane]\label{lemma:operator_to_hyperplane}
-<<<<<<< HEAD
-%<<<<<<< HEAD
-  Let $X^1,\dots,X^K\subset \R^d$ be finite point clouds.
-  Let $T^1,\dots,T^K$ be Shapley operators such that
-  $\tcone(X^k)=\mathcal{S}(T^k)$,  for $1\leq k\leq K$,
-  and let $T$ be defined as per~\eqref{eq:single_operator}.
-  If $\rho(T) < 0$, then there exists a hyperplane $\mathcal{H}_a$ that separates the sub-fixed-point sets $\mathcal{S}(T^k)$ with a margin of at least $-\rho(T)$.\todo{SG: we defined separation only for $\tcone(X^k)$, not for any sub-fixed-point set, so I fixed this. The best would be to define ab initio the separtion for general tropical cones; we can do it later}
-%% =======
-%% Let $T^k$ be Shapley operators, and $T$ defined as before. If $\rho(T) < 0$, then there exists a hyperplane $\mathcal{H}_a$ that separates the $\mathcal{S}(T^k)$ with a margin of at least $-\rho(T)$.
-%% >>>>>>> 097ba6ca81c9900da84791426729a77d9b1a8d58
-=======
-  Let $T^1,\dots,T^K$ be arbitrary Shapley operators, and $T$ defined as per~\eqref{eq:single_operator}.
-  If $\rho(T) < 0$, then there exists a hyperplane $\mathcal{H}_a$ that separates the sub-fixed-point sets $\mathcal{S}(T^k)$ with a margin of at least $-\rho(T)$.
->>>>>>> 975058a6
+%% <<<<<<< HEAD
+%% %<<<<<<< HEAD
+%%   Let $X^1,\dots,X^K\subset \R^d$ be finite point clouds.
+%%   Let $T^1,\dots,T^K$ be Shapley operators such that
+%%   $\tcone(X^k)=\mathcal{S}(T^k)$,  for $1\leq k\leq K$,
+%%   and let $T$ be defined as per~\eqref{eq:single_operator}.
+%%   If $\rho(T) < 0$, then there exists a hyperplane $\mathcal{H}_a$ that separates the sub-fixed-point sets $\mathcal{S}(T^k)$ with a margin of at least $-\rho(T)$.\todo{SG: we defined separation only for $\tcone(X^k)$, not for any sub-fixed-point set, so I fixed this. The best would be to define ab initio the separtion for general tropical cones; we can do it later}
+%% %% =======
+%% %% Let $T^k$ be Shapley operators, and $T$ defined as before. If $\rho(T) < 0$, then there exists a hyperplane $\mathcal{H}_a$ that separates the $\mathcal{S}(T^k)$ with a margin of at least $-\rho(T)$.
+%% %% >>>>>>> 097ba6ca81c9900da84791426729a77d9b1a8d58
+%%   =======
+  %% Let $X^1,\dots,X^K\subset \R^d$ be finite point clouds.
+  %%   Let $T^1,\dots,T^K$ be Shapley operators such that
+  %% $\tcone(X^k)=\mathcal{S}(T^k)$,  for $1\leq k\leq K$,
+  %% and let $T$ be defined as per~\eqref{eq:single_operator}.
+  Let $T^1,\dots,T^K$ be Shapley operators such that the images of $\{T^k(x)\mid x\in \R^d\}$ are all bounded
+  in Hilbert seminorm,
+and let $T$ be defined as per~\eqref{eq:single_operator}.\todo{SG: caveat new condition}
+  If $\rho(T) < 0$, then there exists a hyperplane $\mathcal{H}_a$ that separates the tropical cones $V^k=\mathcal{S}(T^k)$ for $1\leq k\leq K$,
+%  sub-fixed-point sets $\mathcal{S}(T^k)$
+  with a margin of at least $-\rho(T)$.
 \end{lemma}
 
 \begin{proof}
@@ -624,8 +653,13 @@
 %% Since $\
 %%   By the Collatz-Wielandt theorem (~\cite[Theorem~7]{akiangaubertqisaadi}),
 %%   for all $\mu>\rho(T)$,\todo[color=red!30]{SG: it was wrong to say that $T(a)=\rho(T)+a$ in such a generality. This is correct if $V^k =\tcone(X^k)$ with $X^k$ finite but not  in general}
-%% %  Since $\rho(T) < 0$,
-  There exists $a \in \R^d$ such that $T(a)=\rho(T) + a$\todo{SG: this requires a proofin the presejt generality}, and by assumption $\rho(T)<0$.
+  %% %  Since $\rho(T) < 0$,
+  By assumption, there is a positive number $R$ such that all the images of the operators $T^k$ are included in the Hilbert seminorm ball of radius $R$ and center $0$,
+  $B(0,R)=\{x\in \R^d\mid \|x\|_H\leq Hilbert\}$,
+. Then, the image of the second maximum operator $T$ is also included in this ball.
+  It follows that any orbit of $T$ starting in this ball stays in this ball, and by Theorem~9 of~\cite{gaubert2004}, there exists a vector $a\in \R^n$ such that $T(a)=\rho(T)+a$.
+
+  Recall that by assumption, $\rho(T)<0$.
   In Algorithm \ref{alg:tropical_svm}, we defined the sectors as
 \begin{align}
 I^k = \left\{i : T^k(a)_i > \rho(T) + a_i\right\}.
@@ -638,7 +672,11 @@
 x_i \leq T^k(x)_i = (T^k(x) - T^k(a))_i + T^k(a)_i.
 \end{align}
 
-Since $T^k$ is non-expansive, $(T^k(x) - T^k(a))_i \leq \max_j(x_j - a_j)$. And since $i \not\in I^k$, we have $T^k(a)_i \leq \rho(T) + a_i$. Combining these,
+Since $T^k$ is a Shapley operator, it is order preserving and commutes with the addition of a constant,
+and so we deduce from $x\leq \max_j (x_j-a_j) + a$ that $T^k(x) \leq \max_{j}(x_j-a_j)+T^k(a)$,  and so,
+$(T^k(x) - T^k(a))_i \leq \max_j(x_j - a_j)$.\todo{SG: added explanation}
+Moreover, since $i \not\in I^k$, we have $T^k(a)_i \leq \rho(T) + a_i$. Combining these,
+we get
 \begin{align}
 x_i - a_i \leq \max_j(x_j - a_j) + \rho(T).
 \end{align}
