--- conflicted
+++ resolved
@@ -81,10 +81,6 @@
 \paragraph{Tropical SVMs.} Gärtner and Jaggi \cite{gartner2008} introduced tropical SVMs using linear programming formulations. Their work introduced an elegant geometric approach to multiclass problems, since a single tropical hyperplane in dimension $d$ partitions the space in $d$ regions.
 Despite these theoretical benefits, their method required exploring all possible sector assignment combinations, leadi
 ng to exponential worst-case complexity. This computational barrier has limited practical applications.
-<<<<<<< HEAD
-Tang et al.~\cite{tang2020} later developed specialized algorithms for binary classification cases where data points from the same category stay in the same sector, showing promising results in computational biology for analyzing evolutionary trees.\todo{quote lavishly yoshida}
-=======
->>>>>>> 91645ec9
 
 \paragraph{Background on mean‐payoff games.}
 Our approach uses concepts from game theory--specifically, Shapley operators arising in zero-sum dynamic games.
