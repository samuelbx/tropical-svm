\documentclass{article}
\usepackage[utf8]{inputenc}
\usepackage[T1]{fontenc}
%\usepackage[preprint]{neurips_2025}
\usepackage{neurips_2025}
\usepackage{url}
\usepackage{hyperref}
\usepackage{booktabs}
\usepackage{multirow}
\usepackage{pgfplots}
\usepackage{amsfonts}
\usepackage{nicefrac}
\usepackage{microtype}
\usepackage{xcolor}
\usepackage{amsmath,amssymb,amsthm}
\usepackage{algorithm}
\usepackage{algorithmic}
\usepackage{adjustbox}
\usepackage{graphicx}
\usepackage{titlesec}
\usepackage{subcaption}
\usepackage[colorinlistoftodos,bordercolor=orange,backgroundcolor=orange!20,linecolor=orange,textsize=scriptsize]{todonotes}

\newtheorem{theorem}{Theorem}
\newtheorem{lemma}[theorem]{Lemma}
\newtheorem{definition}{Definition}
\newtheorem{proposition}[theorem]{Proposition}
\newcommand{\tcone}{\operatorname{tcone}}
\newcommand{\Pdiagfree}{P^{\text{DF}}}
\renewcommand{\geq}{\geqslant}
\renewcommand{\leq}{\leqslant}
\renewcommand{\preceq}{\preccurlyeq}
\renewcommand{\succeq}{\succcurlyeq}

\newcommand{\R}{\mathbb{R}}
\newcommand{\Rmax}{\mathbb{R}_{\max}}
\newcommand{\trop}{\mathbb{T}}
\newcommand{\proj}{\mathbb{P}}
\newcommand{\T}{\mathbb{T}}
\def\<#1,#2>{\langle #1,#2\rangle}
\title{Efficient Tropical SVMs via Mean-Payoff Games}

\author{
  Xavier Allamigeon \\
  {\small\tt xavier.allamigeon@inria.fr}\\
  Inria and CMAP \\
  École polytechnique \\
  Palaiseau, France \\
  \And
  Samuel Boïté \\
  {\small\tt samuel.boite@polytechnique.org}\\
  École polytechnique \\
  Palaiseau, France \\
  \And
  Stéphane Gaubert \\
  {\small\tt stephane.gaubert@inria.fr}\\
  Inria and CMAP \\
  École polytechnique \\
  Palaiseau, France \\
  \And
  Théo Molfessis \\
  {\small\tt theo.molfessis@polytechnique.org}\\
  École polytechnique \\
  Palaiseau, France \\
}

\begin{document}

\maketitle
\begin{abstract}
    In 2006, Gärtner and Jaggi introduced a tropical analogue of support vector machines, using a single tropical hyperplane in dimension $d$ to separate $d$ classes of points.
    Efficient computation of tropical separators has since remained an open problem. We introduce an algorithm for tropical support vector machines that overcomes the combinatorial explosion of previous approaches.
    Our main result shows that the spectral radius of a naturally constructed Shapley operator characterizes separability and the maximal margin, as well as the data overlap in the non-separable binary case.
    This provides a reduction to mean-payoff games, a well-studied class of problems in algorithmic game theory. It enables computing an optimal separating hyperplane via scalable iterative algorithms, with complexity linear in the size of the dataset and pseudo-polynomial in the desired precision.
    Finally, we combine tropical classifiers with linear feature maps to construct flexible piecewise-linear classifiers.
\end{abstract}

\section{Introduction}\label{sec:intro}

Classification is a fundamental task in machine learning, and Support Vector Machines (SVMs) have been a cornerstone method for decades. Traditional SVMs create decision boundaries using affine hyperplanes, which provide maximum-margin separation with strong generalization guarantees \cite{vapnik1999}. However, these linear boundaries are limiting when faced with complex, nonlinear data patterns, typically requiring kernel methods or feature engineering \cite{scholkopf2002}.

\paragraph{Motivation: Beyond Linear Boundaries.} We build on max-plus algebra, a framework where standard addition becomes the maximum operation, and multiplication becomes addition \cite{maclagan2015}. This leads to different geometric structures with attractive properties for machine learning: (1) instead of creating binary partitions, tropical hyperplanes divide space into multiple sectors, making them naturally suited for multi-class problems; (2) their piecewise-linear nature captures more complex patterns while maintaining interpretability; (3) the resulting decision boundaries coincide with those created by simple deep learning models with ReLU activations~\cite{zhang2018}.

Tropical geometry has emerged as a powerful tool for modeling piecewise-linear phenomena in machine learning. Together with polyhedral geometry,
it has been used to bound the number of linearity regions of functions realized by these networks~\cite{zhang2018,montufar}.
It has been successfully applied to linear regression \cite{maragos2020,akiangaubertqisaadi}, principal component analysis \cite{yoshida2019} and neural network analysis \cite{maragos2021}.

\paragraph{Tropical SVMs.} Gärtner and Jaggi \cite{gartner2008} introduced tropical SVMs using linear programming formulations. Their work introduced an elegant geometric approach to multi-class problems, since a single tropical hyperplane in dimension $d$ partitions the space into $d$ regions.
Despite these theoretical benefits, their method required exploring all possible sector assignment combinations, leading to exponential worst-case complexity. This computational barrier has limited practical applications.

\paragraph{Background on Mean‐Payoff Games.}
Our approach uses concepts from game theory--specifically, Shapley operators arising in zero-sum dynamic games.
Shapley introduced an ``operator approach'' for discounted stochastic games~\cite{shapley1953}, and Gillette later formulated the undiscounted, infinite-horizon variant now known as mean-payoff games~\cite{gillette1957}.
The Shapley operators we employ encode the one-step payoffs and transitions in such games, whose objective is the long-run average reward per time unit~\cite{zwick1996}. 
The spectral properties of these operators have been extensively studied to characterize fixed points and convergence in nonlinear systems~\cite{kolokoltsov1997,gaubert2004}.
In particular, the spectral radius of a Shapley operator equals the game's value.
Mean-payoff games lie in NP $\cap$ coNP, but no polynomial-time algorithm is known.
Nonetheless, large instances can be solved efficiently by iterative schemes such as relative Krasnoselskii--Mann iteration, which require $O(L/\varepsilon^2)$ operator evaluations, which is \emph{linear} in input size $L$ for a precision $\varepsilon$.

\paragraph{Contributions.} We develop a new approach to tropical classification using mean-payoff games,
overcoming the computational limitations of previous approaches:

\begin{enumerate}
    \item We establish a direct connection between separability and the spectral radius $\rho(T)$ of a Shapley operator constructed from class-specific projections.
    
    \item We prove that when data are separable, the optimal margin equals $-\rho(T)$. Moreover, in the binary non-separable case, $\rho(T)$ quantifies exactly how much the data points would need to be perturbed to achieve separability.
    
    \item We develop an algorithm based on mean-payoff games and Krasnoselskii--Mann iteration that computes the optimal classifier in linear time in the input size.
    
    \item We extend our framework to tropical polynomial classifiers, enabling more expressive piecewise-linear decision boundaries (see Figure~\ref{fig:tropical_poly}) while preserving theoretical margin guarantees.
\end{enumerate}

This work makes tropical SVMs tractable for real-world applications, enabling natural multi-class classification, and opening new directions for piecewise-linear methods that balance expressivity, interpretability, and computational efficiency.

\paragraph{Related Work.}
The theoretical foundation of this work relies on a separation theorem of Cohen, Gaubert and Quadrat~\cite{cohen2004}, refined in~\cite{AGNS10},  showing that the projection onto a tropical cone provides a nearest point in Hilbert's seminorm. This led to the development of the tropical
analogue of Von Neumann cyclic projection algorithm, providing an effective
way to separate two tropical convex sets, see~\cite{gaubert2011}, and also~\cite{CuninghameGreen2003} for an early result
in this direction. A key novelty in the present work is the introduction
of the classification operator $T$ of~\eqref{eq:single_operator}, combined
with the substitution of ordinary projections by their ``diagonal-free'' counterparts,
leading to a characterization of the separation margin. The diagonal-free projections
originate from~\cite{akiangaubertqisaadi},
in which they were used to solve tropical linear regression
problems.

Charisopoulos and Maragos investigated the tropical analogues
of perceptrons~\cite{Charisopoulos2017}.
A survey covering further applications of tropical geometry to machine learning
can be found in~\cite{maragos2021}. Another seminal work in this direction is~\cite{zhang2018}.
Yoshida and her coworkers have developed a series of studies
dealing with tropical approximation (principal component analysis~\cite{yoshida2019},
regression)
and separation (tropical SVM), and applied them to problems of phylogenetic analysis,
see~\cite{monod2022}. In particular, tropical support vector machines are studied
in~\cite{tang2020,Yoshida2023}.

We build on the theory of tropical convexity,
which has been developed by several authors,
both in finite and infinite dimensions, see~\cite{Litvinov2001,develin2004,cohen2004} and the references therein.
We refer the reader to~\cite{maclagan2015} for background
on tropical geometry.


\begin{figure}[h]
    \centering
    \begin{subfigure}[b]{0.35\textwidth}
        \centering
        \resizebox{\textwidth}{!}{\clipbox{0.1\width{} 0.1\height{} 0.1\width{} 0.1\height{}}{\input{figures/example.pgf}}}
    \end{subfigure}
    \hfill
    \begin{subfigure}[b]{0.61\textwidth}
        \centering
        \resizebox{\textwidth}{!}{\clipbox{0.15\width{} 0.30\height{} 0.15\width{} 0.30\height{}}{\input{figures/moons.pgf}}}
    \end{subfigure}
    \caption{Left: Tropical hyperplane represented in projective space, with the constant vector $(1, 1, 1)$ projected to the origin. Each sector corresponds to a coordinate that dominates relative to the apex, here equal to $(-0.65, 0.58, 0.07)$ and located at the elbow. The two lower sectors are merged and assigned to orange points. Margin is optimal and is represented in yellow. Right: Visualization of a degree-2 polynomial classifier on a toy dataset \cite{scikit-learn}. Each region corresponds to a sector where a specific affine combination of the features dominates, creating an interpretable piecewise-linear decision boundary.}
    \label{fig:tropical_poly}
\end{figure}
The rest of the paper is organized as follows. Section~\ref{sec:prelim} introduces the essential concepts from tropical geometry. Section~\ref{sec:spectral} presents our spectral framework and main theoretical results, showing how separability connects to spectral properties. Section~\ref{sec:algorithm} details our algorithm and implementation, explaining how we achieve pseudo-polynomial complexity. Section~\ref{sec:polynomials} extends the framework to polynomials for more expressive decision boundaries. Section~\ref{sec:maslov} explores connections with classical SVMs, and Section~\ref{sec:discussion} discusses limitations and future directions.

\section{Tropical Geometry Preliminaries}\label{sec:prelim}

We now introduce the key concepts from tropical geometry that form the foundation of our approach.

\paragraph{The Max-Plus Semiring.}
The tropical (or max-plus) semiring is the set $\trop = \R \cup \{-\infty\}$
equipped with the following operations:
\begin{align}
x \oplus y &= \max(x,y) \quad \text{(tropical addition)}, \\
x \odot y &= x + y \quad \text{(tropical multiplication)}.
\end{align}

These operations may seem strange at first, but they naturally model systems where we care about ``bottlenecks'' or ``critical paths.'' For example, in project planning, if task A takes $x$ days and task B takes $y$ days, the project completion time depends on the maximum ($x \oplus y$) of these durations if tasks are parallel, and their sum ($x \odot y$) if sequential.

\paragraph{Projective Space.}  
The tropical projective space $\proj \trop^d$ identifies vectors of $\trop^d$ that differ by adding the same constant to all coordinates. Formally, it is the quotient of $\trop^d \setminus \{(-\infty,\dots,-\infty)\}$ by the equivalence relation $x \sim y$ if $x = y + c \cdot \mathbf{1}$ for some constant $c$, where $\mathbf{1}$ denotes the ``all ones'' vector. In practice, we embed data from $\R^{d-1}$ into the projective space $\proj \trop^d$ via:
\[
x=(x_1,\dots,x_{d-1})\mapsto [(x_1,\dots,x_{d-1},-(x_1+\cdots+x_{d-1}))],
\]
where $[\cdot]$ denotes the equivalence class of a vector in  $\trop^d \setminus \{(-\infty,\dots,-\infty)\}$.

This transformation makes our classifier invariant to shifts—adding the same constant to all features doesn't change the classification. It is similar to how projective geometry in computer vision makes analysis invariant to camera distance.

\paragraph{Hyperplanes and Sectors.}
A {\em tropical hyperplane} with {\em apex} $a=(a_1,\dots,a_d) \in \R^d$ is defined as:
\begin{align}
\mathcal{H}_a = \left\{ x \in \trop^d : \text{the maximum of }(x_i - a_i)\text{ over $1\leq i\leq d$ is attained at least twice} \right\}.
\end{align}

This hyperplane divides the space into $d$ sectors. The $i$-th sector contains points where the maximum of $x - a$ occurs at the $i$-th coordinate:
\begin{align}
\text{Sec}_i(a) = \left\{x \in \trop^d : i \in \underset{1\leq j\leq d}{\arg\max} (x_j - a_j)\right\}.
\end{align}
The vector $a$ is called the apex since 
each of these sections is a cone
originating from point $a$.

Unlike classical hyperplanes that create two half-spaces, tropical hyperplanes (see Figure~\ref{fig:tropical_poly} on the left) create multiple sectors, one for each dimension. They naturally support multi-class classification, where we can assign different sectors to different classes.

\paragraph{Hilbert Seminorm.}
The Hilbert seminorm measures the spread of coordinates:
\begin{align}
\|x\|_H = \left(\max_i x_i\right) - \left(\min_i x_i\right).
\end{align}

This induces a projective distance $d_H(x,y) = \|x - y\|_H$ that is invariant under adding the same constant to all coordinates \cite{cohen2004}. We use this distance to define margins in tropical classification.

\paragraph{Convexity and Projections.}
A set $C \subset \trop^d$ is a tropical convex cone if for all $x,y$ in $C$ and coefficients $\lambda,\mu$ in $\trop$,
the point $(\lambda \odot x) \oplus (\mu \odot y)$ is also in $C$ \cite{cohen2004,develin2004}.
The tropical cone generated by a subset $X=\{x_1,\ldots,x_p\}$, where
each $x_i$ belongs to $\trop^d$, is defined as:
\begin{align}
  \tcone(X) = \left\{\bigoplus_{i=1}^p \lambda_i \odot x_i : \lambda_i \in \trop\} \right\}.\label{e-def-tcone}
\end{align}
Tropical convexity generalizes the idea of conventional convexity to the max-plus setting. A conical tropical convex hull contains all tropical linear combinations of vectors. 
The tropical projection $P_X(y)$ of a point $y$ onto this cone is
defined by:
\begin{align}
P_X(y) = \max\{z \in \tcone(X) : z \leq y\}\label{e-canonical}.
\end{align}

The projection finds a closest point in the conical convex hull~\cite{cohen2004,AGNS10}.

Projection operators will play a central role in our classification framework. We will use them to build class-specific operators that characterize the separability of data.
Actually, we shall need the following ``diagonal-free'' variant of the canonical projection~\eqref{e-canonical},
introduced in~\cite[Equation~(9)]{akiangaubertqisaadi} (up to a change of sign):
\begin{align}
  [P_X^{\text{DF}}(y)]_i = \max_{1 \leq j \leq p} \left\{X_{ij} + \min_{1\leq k\leq d,\; k \neq i} (-X_{kj} + y_k)\right\},
  \label{e-def-DF}
\end{align}
where $p$ is the number of points of the set $X$ and $X_{ij}$ is the $i$-th coordinate of the $j$-th point.
If one omits the constraints that $k\neq i$ in the expression of $[P_X^{\text{DF}}(y)]_i$, one gets
precisely $[P_X(y)]_i$, see~\cite[Theorem~5]{cohen2004}. It can be checked that 
\begin{align}
  \label{e-rep-fp}
  \tcone(X)= \{y\in \trop^d\mid y\leq P_X(y)\} = \{y\in \trop^d\mid y\leq P_X^{\text{DF}}(y)\}.
\end{align}
Indeed, it is shown in~\cite[Section 3.1]{cohen2004} that $P_X(y)\leq y$ holds for all $y\in \trop^d$ and that $\tcone(X)$ is the fixed point set of $P_X$,
which shows the first equality in~\eqref{e-def-DF}. Moreover, Equation~(19), {\em ibid.} shows that $[P_X(y)]_i$ is given by the same expression as~\eqref{e-def-DF}, except that the restriction $k\neq i$ is omitted in the minimum, and then it follows that $y\leq P_X(y)$ is equivalent to $y\leq P_X^{\text{DF}}(y)$,
showing the second equality in~\eqref{e-rep-fp}.
So both operators $P_X$ and $P_X^{\text{DF}}$ can be used to represent $\tcone(X)$. However, as shown in~\cite[Theorem~6]{akiangaubertqisaadi}, the operator $P_X^{\text{DF}}$ captures finer metric properties.

The operator $P_X^{\text{DF}}$ can be interpreted as the dynamic programming operator of a mean-payoff game~\cite{AGGut10}.
There are two players, ``Max'' and ``Min'' (the maximizer
and the minimizer), who alternate their actions. Starting on node
$i\in \{1,\dots,d\}$, Player Max chooses to move to one of the nodes $j\in \{1,\dots,p\}$, and receives a payment of $X_{ij}$
from Player Min. Player Min in turn chooses a node $k\in \{1,\dots,d\}\setminus\{i\}$ and has to pay $-X_{kj}$ to Player Max. The game is repeated infinitely,
the payment of an infinite trajectory being defined as the mean-payoff per turn.
The ``diagonal-free'' term refers to the fact that the variable $y_i$
is absent from the expression in~\eqref{e-def-DF}
of the $i$th coordinate of  $P_X^{\text{DF}}(y)$. In terms
  of games, this means that Player Min is prevented from replying tit-for-tat,
  i.e., the choice $k=i$, which would cancel the payment $X_{ij}$
  by $-X_{kj}$, does not appear in the minimum in~\eqref{e-def-DF}.
  The game interpretation is further elaborated in~\cite{akiangaubertqisaadi}.




\section{Spectral Framework for Tropical SVMs}\label{sec:spectral}

Having recalled basic elements of tropical convexity, we now develop our spectral approach to classification. The key insight is connecting the separability of data classes to the spectral properties of a specially constructed operator.

\paragraph{Shapley Operators and Their Spectral Theory.}
A {\em Shapley operator} is a map $T: \R^d \to \R^d$ satisfying the two following properties~\cite{kolokoltsov1992}:
\begin{enumerate}
    \item \textit{Monotonicity:} If $x \leq y$ coordinatewise, then $T(x) \leq T(y)$ coordinatewise
    \item \textit{Additive homogeneity:} For any constant $\alpha \in \R$, $T(\alpha + x) = \alpha + T(x)$,
      where $\alpha +x$ denotes the vector obtained by adding $\alpha$ to every entry of $x$.
\end{enumerate}
It admits a unique continuous extension $\T^d\to \T^d$, also denoted by $T$ \cite{AGGut10}. Then, the {\em spectral radius} of $T$ is defined as:
\begin{align}
\rho(T) = \max\left\{\lambda \in \R : \exists u \neq -\infty \text{ with } T(u) = \lambda + u\right\},
\end{align}
where $-\infty\in \T^d$ denotes the all $-\infty$ vector -- the ``zero'' vector in max-plus algebra.
The maximum is always achieved.
Moreover, $\rho(T)$ is the infimum of the values $\lambda\in \R$ for which there exists a vector $u\in\R^d$
satisfying $T(u) \leq \lambda + u$,
see~\cite{nussbaum1986,AGGut10,akiangaubertqisaadi} for more information,
especially~\cite[Theorem~7]{akiangaubertqisaadi}.

\paragraph{Constructing the Classification Operator.}
Consider a classification problem with $K$ classes, each represented by a set of points $X^1,\dots,X^K \subset \R^d$.
We define an operator $T^k$ for each class $k$ by taking the diagonal-free variant of the tropical projection onto the convex hull of points in that class:
\[
T^k(y) = P_{X^k}^{\text{DF}}(y).
\]
This diagonal-free variant is defined by Equation~\ref{e-def-DF}.

We then combine these operators into a single classification operator $T$ defined coordinatewise as:
\begin{align}
  T(y)_i = \operatorname{\max}_2\{T^1(y)_i, \dots, T^K(y)_i\}\label{eq:single_operator},
\end{align}
where $\operatorname{\max}_2$ denotes the second-largest value among a collection of $K$ real numbers. For binary classification ($K=2$), this simplifies to $T(y)=\min\{T^1(y), T^2(y)\}$, the minimum being understood entrywise. Since
the cloud sets $X^1,\dots,X^K$ are finite, the eigenproblem
$T(u) =\lambda + u$ has a solution $u\in \R^n$ and $\lambda\in \R$,
and the eigenvalue $\lambda$ is unique and coincides with $\rho(T)$. This follows
from Theorem~13 of~\cite{gaubert2004}, along the lines of the proof of Proposition~23
in~\cite{akiangaubertqisaadi}. The eigenvector $u$ is generally non unique.



\paragraph{Separating Point Clouds with a Hyperplane.}

<<<<<<< HEAD
We say that the hyperplane $\mathcal{H}_a$ with apex $a$ {\em separates} the point clouds $X^1, \ldots, X^K\subset \R^d$ if there exists a partition of $\{1,\dots,d\}$ in $K$ disjoint and non-empty subsets $I^1, \ldots, I^K$,\todo[color=red!30]{SG: We need to require that it is a partition, ie the union is equal to $1,\dots,d$}
%of $\{1, \ldots, d\}$,
corresponding to the sectors assigned to each class, such that for every class $1 \leq k \leq K$, every point $x \in X^k$, belongs to the union $S^k$ of the sectors $(\text{Sec}_i(a))_{i\in I^k}$ assigned to class $k$. Note that the union $S^k$ is always tropically convex. Then, it follows that the whole tropical cone $V^k=\tcone(X^k)$ is also included in $S^k$.\todo{SG: added this observation, since later we consider separation of convex sets (rather than finite sets of points)}
=======
We say that the hyperplane $\mathcal{H}_a$ with apex $a$ separates the point clouds $X^1, \ldots, X^K$ if there exists $K$ disjoint and non-empty subsets $I^1, \ldots, I^K$ of $\{1, \ldots, d\}$, corresponding to the sectors assigned to each class, such that for every class $1 \leq k \leq K$ and every point $x \in X^k$, the point $x$ belongs to the union $S^k$ of the sectors $(\text{Sec}_i(a))_{i\in I^k}$ assigned to class $k$.
>>>>>>> 097ba6ca

Moreover, we say that the hyperplane separates with margin $\gamma > 0$ if, for any two distinct classes $k \neq \ell$ and any point $x \in X^k$, the Hilbert distance from $x$ to $S^\ell$ is at least $\gamma$, namely,
\begin{align}
d_H(x, S^\ell) = \max_j(x_j - a_j) - \max_{i \in I^\ell}(x_i - a_i) \geq \gamma.
\end{align}
Finally, we define the {\em distance} between a collection of perturbed point clouds $\tilde{X}^1,\dots, \tilde{X}^K$ and an original collection of point clouds $X^1,\dots,X^K$ as $\max_{1\leq k\leq K} \delta_H(X_k,\tilde{X}_k)$ where $\delta_H$ denotes the Hausdorff distance induced by Hilbert seminorm.

\paragraph{Main Theorem: Spectral Radius and Margin.}
Our central result establishes the connection between separability and the spectral radius. 
\begin{theorem}\label{thm:spectral_separability}
Let $X^1,\ldots,X^K \subset \trop^d$ be labeled point sets and let $T$ be the classification operator defined above. Then:

(1) \textit{Separability Criterion:} The data are separable by a tropical hyperplane if and only if $\rho(T) < 0$.

(2) \textit{Margin Optimality:} For separable data, the maximum margin equals $-\rho(T)$ and is achieved.

(3) \textit{Soft-Margin Interpretation:} For non separable data, and for the binary classification problem, $\rho(T)$ is positive and coincides with the minimal distance of the original data to perturbed data that nullifies $\rho(T)$.

Moreover, both $\rho(T)$ and a vector $a$ satisfying $T(a) = \rho(T)+a$ can be computed in pseudo-polynomial time using mean-payoff game algorithms (see Section~\ref{sec:algorithm}).
\end{theorem}
A complete proof is provided in Appendix~\ref{appendix:proofs}, where we will see that some of these results remain with more general assumptions.
It is organized as follows: first, Lemma~\ref{lemma:hyperplane_to_operator} states that for tropical projections (or their diagonal-free counterpart), $-\rho(T)$ is a lower bound on the margin.
Then, Lemma~\ref{lemma:operator_to_hyperplane} gives a construction for a separating hyperplane of margin $-\rho(T)$ in the separable case. Finally, Lemma~\ref{lemma:perturbation} handles the binary overlapping case.

\paragraph{Benefits of the Spectral Approach.} 
Our framework advances the tropical SVM foundation established by Gärtner and Jaggi \cite{gartner2008}. Their work showed that tropical SVM could be formulated as finding a point of maximum margin within a tropical polytope defined by sector constraints, but required exhaustive exploration of sector assignments, leading to exponential complexity.

In contrast, our spectral characterization offers a complete theoretical understanding of when data are tropically separable, an exact formula for the optimal margin, an efficient algorithm to find the optimal classifier without combinatorial exploration and a natural interpretation for non-separable cases.

\paragraph{Limitations.} 
The primary limitation of our spectral approach is its sensitivity to outliers. Since convex hulls encompass all points in each class, a single misplaced point can significantly alter the classification boundary and potentially render previously separable data inseparable.

Additionally, because our method is formulated as a spectral criterion rather than an optimization problem, it is challenging to incorporate relaxation mechanisms that would handle misclassified points in a controlled way. Traditional SVMs use slack variables to allow soft margins and tolerate some misclassifications, but our current approach doesn't have a direct equivalent. This suggests an important direction for future research.

\section{Algorithm and Implementation}\label{sec:algorithm}

Having established the theoretical foundation, we now present our algorithm for tropical SVM based on the spectral criterion. The key insight is that we can compute the spectral radius and optimal hyperplane efficiently without exploring all possible sector assignments.


\paragraph{Computing the Spectral Radius with Krasnoselskii--Mann Iterations.}
\label{subsec:spectral_computation}
To compute the spectral radius $\rho(T)$ and a corresponding eigenvector $a\in \R^n$, we use
Algorithm~\ref{alg:km_iteration}, a modification of relative value
iteration using Krasnoselskii--Mann damping, studied
in~\cite{akianmfcs}.
\begin{algorithm}
\caption{Relative value iteration with Krasnoselskii--Mann damping~\cite{akianmfcs}}\label{alg:km_iteration}
\begin{algorithmic}[1]
\STATE \textbf{Input:} Shapley operator $T$, accuracy $\varepsilon > 0$
\STATE \textbf{Initialize:} $y^{(0)} \in \R^d$ (typically set to $\mathbf{1}_d$), $\lambda^{(0)} = 0$
\REPEAT
  \STATE $z^{(k+1)} \leftarrow \frac{1}{2}\bigl(y^{(k)} + T(y^{(k)})\bigr)$
  \STATE $y^{(k+1)} \leftarrow z^{(k+1)} - \max\bigl(z^{(k+1)}\bigr)\,\mathbf{1}_d$ 
  \UNTIL{$\left\|T(y^{(k)})-y^{(k)}\right\|_H\leq \varepsilon$}
  \STATE \textbf{Return:} $\rho(T) \approx 2\max z^{(k+1)}$,
  $a \approx y^{(k+1)}$.
\end{algorithmic}
\end{algorithm}
It follows from a theorem of Baillon and Bruck~\cite{baillonbruck} that
as soon as the eigenproblem $T(a)=\lambda + a$ with $a\in \R^n$ and $\lambda \in \R$ is solvable, which as observed above is always the case for the operator $T$ in~\eqref{eq:single_operator},
we have
$\left\|T(y^{(k)})-y^{(k)}\right\|_H
= \mathcal{O}(1/k^{1/2})$, where the constant implied in the $\mathcal{O}(\cdot)$ is explicit, 
see~\cite{akianmfcs} for details. 
Hence, Algorithm~\ref{alg:km_iteration} terminates in $O(1/\varepsilon^2)$ iterations.

\paragraph{The Tropical SVM Algorithm.}\label{subsec:complete_algorithm}
Algorithm~\ref{alg:tropical_svm} presents our complete procedure for tropical SVM classification, achieving margin optimality of Theorem~\ref{thm:spectral_separability} in the separable case.

\begin{algorithm}
\caption{Tropical SVM}\label{alg:tropical_svm}
\begin{algorithmic}[1]
\STATE \textbf{Input:} Labeled point sets $X^1,\dots,X^K \subset \trop^d$
\STATE \textbf{Construct Operators:}
  \STATE \quad For each class $k$, compute the diagonal-free projection $T^k(y) = P^{\textrm{DF}}_{X^k}(y)$
  \STATE \quad Combine via $T(y)_i = \operatorname{\max}_2\{T^1(y)_i, \dots, T^K(y)_i\}$ for each coordinate $i$
\STATE \textbf{Compute Eigenpair:}
  \STATE \quad Run KM iterations (Algorithm \ref{alg:km_iteration}) to obtain $\rho(T)$ and the apex $a$ of a tropical hyperplane with accuracy $\varepsilon>0$.
\STATE \textbf{Assign Sectors to Classes:}
  \IF{$\rho(T) < 0$ \COMMENT{Separable case}}
    \STATE Assign coordinate $i$ to class $k$ if $T^k(a)_i > \rho(T) + a_i$
  \ELSE
    \STATE Use a heuristic (e.g., majority vote) for non-separable data
  \ENDIF
\STATE \textbf{Output:} Vector $a$ the apex of the hyperplane, margin $-\rho(T)$ (if separable), and sector assignments for classification
\end{algorithmic}
\end{algorithm}
Every diagonal-free operator $T^k$ can be evaluated in $\mathcal{O}(p_k d)$ time, using formula~\eqref{e-def-DF},
where $p_k$ denotes the cardinality of the set $X_k$. Hence, $T$ can be evaluated in
$\mathcal{O}(pd)$ time, where $p=p_1+\dots+p_K$ is the total number of points.
Hence, Algorithm~\ref{alg:tropical_svm} terminates in $O(pd/\varepsilon^2)$ time. Observe
that this bound is {\em linear} in the input size $pd$.

\paragraph{Proof of Concept.}
We validated the computational complexity of our algorithm through empirical testing (detailed in Appendix~\ref{appendix:empirical}). Our implementation achieves tractable performance on standard benchmark datasets, with performance scaling linearly with both dataset size and feature dimension as predicted by our theoretical analysis.

For the first time, we demonstrate that tropical SVMs can be practically computed with pseudo-polynomial guarantees, removing the exponential barrier that limited previous approaches. While specialized classical SVM libraries remain faster on conventional tasks, our approach enables new applications where piecewise-linear decision boundaries offer advantages.

Future optimizations could include kernel methods, sparse representations for large datasets, and parallel implementations to further improve performance on high-dimensional problems.

\section{Tropical Polynomials for Enhanced Expressivity}\label{sec:polynomials}

While hyperplanes provide effective classification boundaries, we can achieve even greater expressivity by extending our framework to polynomials. They create more flexible and numerous decision boundaries while maintaining theoretical guarantees.

\paragraph{Tropical Polynomial Kernel.}
A tropical (Laurent) polynomial in $\trop^d$ takes the form:
\begin{align}
f(x) = \max_{\alpha \in A} (-c_\alpha + \langle \alpha, x \rangle),
\end{align}
where $A \subset \mathbb{Z}^d$ is a finite set of integer vectors (monomials), $c_\alpha \in \R$ are coefficients, and $\langle \alpha, x \rangle = \alpha_1 x_1 + \cdots + \alpha_d x_d$.

To fit such polynomials, we use a feature map $\Phi_A: \trop^d \to \trop^{|A|}$ defined by:
\begin{align}\label{e-def-feature}
[\Phi_A(x)]_\alpha = \langle \alpha, x \rangle.
\end{align}

This feature map transforms the original data into a higher-dimensional space where each coordinate corresponds to a monomial term. A hyperplane in this feature space corresponds to a polynomial in the original space.

\paragraph{Strategic Monomial Selection.}
The choice of monomial set $A$ critically affects both the expressivity and computational complexity of the resulting classifier. We explore two complementary approaches:

\begin{enumerate}
    \item \textbf{Homogeneous Monomials:} We use all monomials of degree $s$, defined as 
    $A_s = \{\alpha \in \mathbb{N}^d : \sum_i \alpha_i = s\}$. The number of such monomials is $\binom{s+d-1}{s}$, which grows polynomially with $s$ for fixed dimension $d$. Note that the implementation of Section~\ref{sec:algorithm} corresponds to the case $s=1$.
    
    \item \textbf{Adaptive Selection:} We sample pairs of points from different classes and construct monomials corresponding to the slopes of separating lines between them. This approach focuses computational resources on the most discriminative monomials.
\end{enumerate}

The degree parameter $s$ controls the trade-off between expressivity and overfitting. Higher degrees create more flexible boundaries but may overfit the training data. Cross-validation can guide this selection process.

\paragraph{Classification with Polynomials.}\label{subsec:poly_classification}
To perform classification with polynomials:

\begin{enumerate}
    \item Map the original data to the feature space: $\Phi_A(X^k) = \{\Phi_A(x) : x \in X^k\}$ for each class $k$.
    
    \item Apply the tropical SVM algorithm in this feature space to find the vector $a \in \trop^{|A|}$ parameterizing a separating hyperplane and spectral radius $\rho(T)$.
    
    \item The classifier in the original space is the polynomial:
    \begin{align}
    f_a(x) = \max_{\alpha \in A} (-a_\alpha + \langle \alpha, x \rangle).
    \end{align}
    
    \item Classify new points by identifying which sector of $f_a(x)$ they fall into.
\end{enumerate}

Remark that we can now divide the space in $|A|$ sectors, allowing us to classify more than $d$ classes in dimension $d$.
\paragraph{Margin Guarantees.}
When extending to polynomial classifiers, we maintain theoretical guarantees on the margin. Specifically, when $\rho(T)<0$ (indicating separability in the feature space), the data are separable in the original space with a margin of at least $-\rho(T)/\lVert \Phi_A\rVert_{\text{op},\infty}$, where $\lVert \Phi_A\rVert_{\text{op},\infty}$ is the operator norm of the feature map.

For homogeneous degree-$s$ monomials, this simplifies to $-\rho(T)/s$, meaning the margin scales inversely with the polynomial degree. This gives a principled way to balance expressivity with generalization through the choice of polynomial degree.

This approach maintains the core theoretical guarantees of the hyperplane formulation while substantially increasing model flexibility, as illustrated in Figure~\ref{fig:poly_classifier_comparison}.

\vspace*{3em}
\begin{figure}[ht!]
    \centering
    \begin{subfigure}[t]{0.48\textwidth}
        \centering
        \resizebox{\textwidth}{!}{\clipbox{0.15\width{} 0.30\height{} 0.15\width{} 0.30\height{}}{\input{figures/blobs.pgf}}}
        \label{fig:homogeneous_selection}
    \end{subfigure}\hfill
    \begin{subfigure}[t]{0.48\textwidth}
        \centering
        \resizebox{\textwidth}{!}{\clipbox{0.15\width{} 0.30\height{} 0.15\width{} 0.30\height{}}{\input{figures/moons-feat-sel.pgf}}}
        \label{fig:adaptive_polynomial}
    \end{subfigure}
    \caption{Left: Multi-class classification using a cubic polynomial classifier (degree-3 monomials). Each color represents a different class, and the boundaries show where the dominant monomial changes. Note how the polynomial naturally separates the five clusters with piecewise-linear boundaries. The light orange band around the decision boundaries indicates a lower bound on the margin, equal to $-\rho(T)/3$, as explained in the last paragraph of Section~\ref{sec:polynomials}. Right: Visualization of a polynomial classifier using the adaptive monomial selection strategy described in Section~\ref{sec:polynomials}. Rather than using all possible monomials, this approach selects terms based on pairs of points from different classes, focusing computational resources on the most discriminative features. The resulting boundary adapts closely to the data's structure while maintaining margin guarantees.}
    \label{fig:poly_classifier_comparison}
\end{figure}
\vspace*{3em}


\newpage
\section{Connection to Classical SVMs}\label{sec:maslov}
Tropical hyperplanes can be seen as limits of classical hyperplanes under logarithmic scaling, a process known as Maslov dequantization \cite{viro2001}. This connection suggests a naive approach to tropical SVM: raise the data to a power $\beta > 0$, apply a classical SVM in the transformed space to maximize the margin, then map the result back via a logarithm. As $\beta$ tends to infinity, the resulting decision boundary converges to a tropical hyperplane.

However, this method suffers from severe numerical instability for large $\beta$ and fails to guarantee a good margin in the original space. The limiting hyperplane is typically suboptimal compared to the true classifier obtained through our spectral approach, as illustrated in Figure~\ref{fig:maslov_dequantization}.

\begin{figure}[h]
    \centering
    \resizebox{0.6\textwidth}{!}{\clipbox{0.15\width{} 0.32\height{} 0.15\width{} 0.20\height{}}{\input{figures/log-log.pgf}}}
    \caption{Comparison of hyperplanes obtained through Maslov dequantization and our spectral approach. The limiting hyperplane (red) from dequantization is suboptimal compared to the spectral classifier (black).}
    \label{fig:maslov_dequantization}
\end{figure}

\section{Discussion and Future Work}\label{sec:discussion}

We addressed a key computational barrier limiting tropical SVM's practical application in machine learning. By reformulating tropical classification through spectral theory and mean-payoff games, we reduced complexity from exponential to linear in the dimension (but pseudo-polynomial in the desired precision),
making tropical SVMs feasible for real-world applications.
Our framework provides natural multi-class capabilities, theoretical margin guarantees, and interpretable piecewise-linear decision boundaries.

Our work opens several promising avenues for further investigation. First, addressing the sensitivity to outliers will be crucial for real-world applications. Then, developing generalization bounds for tropical polynomial classifiers would guide model selection. In particular, a key issue is the choice of the set of linear feature maps $x\mapsto \<\alpha,x>$, $\alpha\in A$ (cf.\ \eqref{e-def-feature}). Given a prescribed budget (cardinality of $|A|$) and characteristics
of the dataset, finding the optimal set of linear features
appears to be an interesting open question, which seems accessible
by methods of linear programming (e.g., cutting planes methods).
We presented here a proof of concept, based on a first implementation in Python: we implemented the simplest algorithm for mean-payoff games
(relative value iteration), in a non-optimized way. We could rely instead on the policy iteration algorithm~\cite{DG-06} and its refinement allowing parallelization in~\cite{chaloupkathesis}, which has been reported experimentally to provide the fastest method to solve mean-payoff
games in practice~\cite{chaloupka}.

% -- Samuel: Temporarily removed for NIPS submission --
% \section*{Acknowledgements}
% Xavier Allamigeon and St\'ephane Gaubert thank Hicham Sefiani and Ismail Labiad
% for their preliminary investigation into the application of game theory methods to the resolution of tropical SVMs, carried out as part of a research project within their curriculum at \'Ecole polytechnique~\cite{labiadsefiani}.
% \todo[color=red!30,inline]{SG to XA: verifie mon remerciement. Les eleevs ont ecrit Sefiani en premier auteur renversant l'ordre, j'ai garde cela dans la ref biblio.}

\bibliographystyle{unsrt}
\bibliography{references}

\newpage
\appendix
\section{Proof of Theorem~\ref{thm:spectral_separability} (Spectral Radius and Margin)}\label{appendix:proofs}
We provide a complete proof of our main result on spectral separability.

For any Shapley operator $T$, we define its sub-fixed-point
set as $\mathcal{S}(T) = \{x \in \trop^d : x \leq T(x)\}$.
An important property is that if $X$ is any finite subset of $\trop^d$
and $V=\tcone(X)$ is the tropical cone generated by $X$, as per~\eqref{e-def-tcone},
we have $V = S(P_V)$. Similarly, $V = S(P^{\text{DF}}_V)$.
Both $P_V$ and $\Pdiagfree_V$ 
can serve as the class operators $T^k$ in our framework,
although the finest results will be obtained with $\Pdiagfree_V$. 
We first characterize the maximal possible value for the margin.

\begin{lemma}[Upper bound on margin]\label{lemma:hyperplane_to_operator}
<<<<<<< HEAD
Let $T^k$ be tropical projections on finite point clouds $X^k\subset \R^d$, or their diagonal-free counterparts, so that $T^k = P_{X^k}$ or $T^k=\Pdiagfree_{X^k}$, for $1\leq k\leq K$, and let $T$ be defined as the $\operatorname{\max}_2$ of the $T^k$, as per \eqref{eq:single_operator}.
If the hyperplane $\mathcal{H}_a$ separates $X^1,\ldots,X^K$ with a margin of at least $\gamma > 0$,
\todo[inline,color=red!30]{SG: we wrote ``and 
  $(\rho(T),a)$ with $a\in\R^n$ is any eigenpair of $T$''
  but this is not used, we prove that if we have a separation margin,
  the $T(a)\leq -\gamma + a$, and by the Collatz-Wielandt theorem, $\rho(T)\leq -\gamma$, no need to assume that $a$ is an eigenvector.
  }
  then $\gamma \leq -\rho(T)$.
=======
Let $T^k$ be tropical projections on finite point clouds or their diagonal-free counterparts, so that $T^k = P_{X^k}$ or $T^k=\Pdiagfree_{X^k}$, and $T$ defined as the $\operatorname{\max}_2$ of the $T^k$, as in Equation \ref{eq:single_operator}.
If the hyperplane $\mathcal{H}_a$ separates $X^1,\ldots,X^K$ with a margin of at least $\gamma > 0$, and 
$(\rho(T),a)$ with $a\in\R^n$ is any eigenpair of $T$, then $\gamma \leq -\rho(T)$.
>>>>>>> 097ba6ca
\end{lemma}

\begin{proof}
Consider two different classes $k$ and $\ell$. Let $I^k$ denote the set of coordinates assigned to class $k$. For any point $x \in X^k$, the margin condition implies that its Hilbert distance to sector $S^{\ell}$ is bigger than $\gamma$, namely
\begin{align}
d_H(x, S^{\ell}) = \max_j(x_j - a_j) - \max_{i \in I^{\ell}}(x_i - a_i) \geq \gamma.
\end{align}

This can be rewritten as: for all $i \in I^{\ell}$,
\begin{align}
x_i - a_i \leq \max_j(x_j - a_j) - \gamma.\label{e-toreverse}
\end{align}

Note that $ \max_j(x_j - a_j) = \max_{j\neq i}(x_j - a_j) $ since $\gamma >0$.
Then, we deduce from~\eqref{e-toreverse} that
\[
-\gamma + a_i \geq x_i +\min_{j\neq i} (-x_j + a_j) ,\qquad \text{for all}\,x\in X^k,
\]
and so, taking the maximum over $x\in X^k$, and noting that either $T^k=\Pdiagfree_{X^k}$ or
$T^k=P_{X^k}\leq \Pdiagfree_{X^k}$,
\[
-\gamma  + a_i \geq [\Pdiagfree_{X^k}(a)]_i \geq [T^k(a)]_i\enspace .
\]

Since this holds for all classes $k \neq \ell$, we have $T(a)_i \leq -\gamma + a_i$.
Finally, if $(\rho(T),a)$ is an eigenpair, $T(a)_i=\rho(T)+a_i$, hence $\rho(T)\leq -\gamma$.
\end{proof}
%% We defined above the notion of separation for {\em finitely generated} tropical
%% cones, namely,
%% for sets of the form $V^k=\tcone(X^k)$ where $X^k\subset \R^d$ is finite.
%% The same notion
%% makes sense for non-necessarily finitely generated sets of the form $V^k\cap \R^d$ where $V^k$
%% is a closed tropically convex cone of $\trop^d$. Such sets $V^k\cap \R^d$ can always
%% be represented as sub-fixed-point sets of Shapley operators $T^k$ (it suffices
%% to take $T^k = P_{V^k}$). The following lemma applies to this general setting.
In the following lemma, we only require $T^k$ to be a Shapley operator such that $\tcone(X^k)=\mathcal{S}(T^k)$. This applies in particular to $T^k  = P_{X^k}$
and $T^k=\Pdiagfree_{X^k}$.
\begin{lemma}[Max-margin hyperplane]\label{lemma:operator_to_hyperplane}
<<<<<<< HEAD
  Let $X^1,\dots,X^K\subset \R^d$ be finite point clouds.
  Let $T^1,\dots,T^K$ be Shapley operators such that
  $\tcone(X^k)=\mathcal{S}(T^k)$,  for $1\leq k\leq K$,
  and let $T$ be defined as per~\eqref{eq:single_operator}.
  If $\rho(T) < 0$, then there exists a hyperplane $\mathcal{H}_a$ that separates the sub-fixed-point sets $\mathcal{S}(T^k)$ with a margin of at least $-\rho(T)$.\todo{SG: we defined separation only for $\tcone(X^k)$, not for any sub-fixed-point set, so I fixed this. The best would be to define ab initio the separtion for general tropical cones; we can do it later}
=======
Let $T^k$ be Shapley operators, and $T$ defined as before. If $\rho(T) < 0$, then there exists a hyperplane $\mathcal{H}_a$ that separates the $\mathcal{S}(T^k)$ with a margin of at least $-\rho(T)$.
>>>>>>> 097ba6ca
\end{lemma}

\begin{proof}
%%   We first show that there exists a vector $a\in \R^d$ such that $T(a) =\rho(T)+a$. If $T=P_{X^k}$ or $T=\Pdiagfree_{X^k}$, this follows 
%%   from Theorem~13 of~\cite{gaubert2004}, using the explicit expresssions
%%   of $T$. In general, the existence of an eigenvector $a\in \R^d$ is established as follows. Denoting by $R$ the maximal Hilbert seminorm of vectors in $X^1,\dots,X^k$, and by $B(0,R)\subset \R^d$ the ball of center zero and radius
%%   $R$ in Hilbert seminorm, we verify that every subset $\mathcal{S}(T^k)=\tcone(X^k)$ is included in $B(0,R)$. 
%%   we 
%% Since $\
%%   By the Collatz-Wielandt theorem (~\cite[Theorem~7]{akiangaubertqisaadi}),
%%   for all $\mu>\rho(T)$,\todo[color=red!30]{SG: it was wrong to say that $T(a)=\rho(T)+a$ in such a generality. This is correct if $V^k =\tcone(X^k)$ with $X^k$ finite but not  in general}
%% %  Since $\rho(T) < 0$,
  There exists $a \in \R^d$ such that $T(a)=\rha(T) + a$\todo{SG: this requires a proofin the presejt generality}, and by assumption $\rho(T)<0$.
  In Algorithm \ref{alg:tropical_svm}, we defined the sectors as
\begin{align}
I^k = \left\{i : T^k(a)_i > \rho(T) + a_i\right\}.
\end{align}

First, we show these sectors are disjoint. If $i \in I^k \cap I^{\ell}$ for $k \neq \ell$, then $T^k(a)_i > \rho(T) + a_i$ and $T^{\ell}(a)_i > \rho(T) + a_i$. But then the second-largest value among $\{T^1(a)_i,\ldots,T^K(a)_i\}$ would exceed $\rho(T) + a_i$, contradicting $T(a)_i = \rho(T) + a_i$.

Next, we show that each point belongs to one of its assigned sectors. For $x \in \mathcal{S}(T^k)$ and $i \not\in I^k$, we have
\begin{align}
x_i \leq T^k(x)_i = (T^k(x) - T^k(a))_i + T^k(a)_i.
\end{align}

Since $T^k$ is non-expansive, $(T^k(x) - T^k(a))_i \leq \max_j(x_j - a_j)$. And since $i \not\in I^k$, we have $T^k(a)_i \leq \rho(T) + a_i$. Combining these,
\begin{align}
x_i - a_i \leq \max_j(x_j - a_j) + \rho(T).
\end{align}

With $\rho(T) < 0$, this implies $x_i - a_i < \max_j(x_j - a_j)$, meaning $i$ cannot be the $\arg\max$ of $x - a$. Therefore, the $\arg\max$ must lie in $I^k$, placing $x$ in one of its assigned sectors. In particular, $I^k$ is non-empty.

Finally, for the margin, consider $x \in \mathcal{S}(T^k)$ and sector $S^{\ell}$ with $\ell \neq k$. The distance is 
\begin{align}
d_H(x, S^{\ell}) = \max_j(x_j - a_j) - \max_{i \in I^{\ell}}(x_i - a_i).
\end{align}

Using the inequalities derived above, we get $d_H(x, S^{\ell}) \geq -\rho(T)$.
\end{proof}

In the binary case where data overlaps, the use of the diagonal-free variant of $T$ allows a greater understanding of the overlap. We have $T = \min(T^1, T^2)$, hence $\mathcal{S}(T)=\mathcal{S}(T^1)\cap\mathcal{S}(T^2)$. As shown by Theorem 16 in \cite{allamigeon_condition}, this implies that $\rho(T)$ equals the inner radius of this intersection, defined as the supremum of the radii of balls (for $\lVert\cdot\rVert_H$) included in $\mathcal{S}(T^1) \cap \mathcal{S}(T^2)$. In the non-separable case, the apex $a$ given by Algorithm~\ref{alg:tropical_svm} lies exactly at the center of the inner ball of this intersection.

In the multi-class case, the corresponding Shapley operator $T$ can be equivalently expressed as
\begin{align}
T = \max_{1 \leq k < l \leq n}\min(T^k, T^l).
\end{align}
Intuitively, this can be thought of as representing the union of pairwise intersections between data classes, although the $\max$ operator does not strictly correspond to a union of fixed-point sets. This formulation provides an intuition on why our operator effectively characterizes separability across multiple classes.

\begin{figure}[htbp]
    \centering
    \resizebox{0.5\textwidth}{!}{\clipbox{0.15\width{} 0.15\height{} 0.15\width{} 0.15\height{}}{\input{figures/non-separable.pgf}}}
    \caption{Non-separable case: $\rho(T) \geq 0$, indicating class overlap. The spectral radius quantifies the minimum perturbation required to achieve separability, and the inner radius of the convex hulls' intersection.}
    \label{fig:non_separable}
\end{figure}

The following Lemma is the only one where using the diagonal-free operator is needed.

\begin{lemma}[Overlap interpretation]\label{lemma:perturbation}
Let $T^k$ be the diagonal-free projections. For binary classification with $\rho(T) \geq 0$, there exists a perturbation of the point sets $X^1$ and $X^2$, with each point moved by at most $\rho(T)$ in the tropical metric, such that the tropical convex hulls of the perturbed sets have empty intersection.
\end{lemma}
\begin{proof}
Let $a$ be the eigenvector corresponding to $\rho(T)$, i.e., $T(a) = \rho(T) + a$. Let $\mathcal{H}_a$ be the tropical hyperplane with apex $a$. We construct a perturbation by projecting onto $\mathcal{H}_a$ any point whose distance to $\mathcal{H}_a$ is less than $\rho(T)$.

For a point $x \in \trop^d$, its distance to $\mathcal{H}_a$ is
\begin{align}
d_H(x, \mathcal{H}_a) = \max_i(x_i - a_i) - \operatorname{\max}_2(x_i - a_i),
\end{align}
where $\operatorname{\max}_2$ denotes the second-largest value.

For each point $x \in X^1 \cup X^2$, we define a perturbed point $\tilde{x}$ as follows:
\begin{itemize}
\item If $d_H(x, \mathcal{H}_a) \geq \rho(T)$, then $\tilde{x} = x$ (no perturbation)
\item If $d_H(x, \mathcal{H}_a) < \rho(T)$, let $s = \arg\max_i(x_{i} - a_i)$ be the sector of $x$. We set:
  \begin{align}
  \tilde{x}_{i} = \begin{cases}
  x_{i} - d_H(x, \mathcal{H}_a) & \text{if } i = s \\
  x_{i} & \text{otherwise}
  \end{cases}
  \end{align}
\end{itemize}

Note that if $s$ is not unique then $x$ is already on $\mathcal{H}_a$ and we don't perturb it.

This projection ensures that $\tilde{x}$ lies exactly on $\mathcal{H}_a$.

Therefore, for any $y$ in the tropical convex hull of class $c\in\{1,2\}$,
\begin{equation}
[y]_{i}\le T^{c}(y)_{i}=\underbrace{\left(T^{c}(y)-T^{c}(a)\right)_{i}}_{\le\,\max_{k\ne i}(y_{k}-a_{k})}+T^{c}(a)_{i}.\label{eq:major}
\end{equation}
Also note that for any $i$, by definition of $T^{c}$, if $X^c \cap \text{Sec}_i $ is not empty we can rewrite
\begin{equation}
T^{c}(a)_{i}=\max_{x \in {X^c \cap \text{Sec}_i(a)}}(x_{i}-a_{i} - \max_{k\neq i} (x_{k}-a_{k}))  + a_i = \max_{x \in {X^c \cap \text{Sec}_i(a)}}(d_{H}\left(x,\mathcal{H}_{a}\right)) + a_i  .\label{eq:rewrite}
\end{equation}

Fix a coordinate $i$. If $x\in X^{1}\cup X^{2}$ is in sector $s\ne i$, and reaches its second argmax at coordinate $t$, then for $k\ne s$, by definition,
$(\tilde{x}-a)_{k}\le(x-a)_{t}\le(\tilde{x}-a)_{s}$,
hence $\tilde{x}_{k}-\max_{k\ne i}(\tilde{x}_{k}-a_{k})\le a_{i}$.
Otherwise, $x$ is in the $i$-th sector and $\max_{k\ne i}(\tilde{x}_{k}-a_{k})=x_{t}-a_{t}$,
thus
\begin{equation}
\tilde{x}_{i}-\max_{k\ne i}(\tilde{x}-a)_{k}=(\tilde{x}-a)_{i}-(\tilde{x}-a)_{t}+a_{i}\ge a_{i} \label{eq:dist}
\end{equation}

with equality if $d_{H}\left(x_{j},\mathcal{H}_{a}\right)\le\rho(T)$ by definition of $\tilde{x}$.

Suppose by symmetry that $T(a)_{i}=T^{1}(a)_{i}=\rho(T)+a_{i}$. We
also have $T^{2}(a)\ge\rho(T)+a_{i}$. Then, according to Theorem
22 in \cite{akiangaubertqisaadi}, there exists witness points $x_{1}\in X^{1}$ and
$x_{2}\in X^{2}$ in sector $i$ , with $x_{1}$ being at
distance $\rho(T)$ from $\mathcal{H}_{a}$ and $x_{2}$ at distance
greater $\rho(T)$. Therefore, $\tilde{x}_{1i}-\max_{k\ne i}(\tilde{x}_{1k}-a_{k})=a_{i}$
and $\tilde{x}_{2i}-\max_{k\ne i}(\tilde{x}_{2k}-a_{k})\ge a_{i}$.
Moreover, for any $x\in X^1$ belonging to sector $i$,
Equation \ref{eq:major} yields $d_{H}(x,\mathcal{H}_{a})\le\rho(T)$. Hence by Equations \ref{eq:major}, \ref{eq:rewrite} and \ref{eq:dist}, we have $\tilde{T}^{1}(a)_{i}=a_{i}$  and $\tilde{T}^{2}(a)_{i} \ge a_{i}$, hence $\tilde{T}}(a)_{i}=a_{i}$.
Since this holds for all $i$ we have finally $\tilde{T}(a)=a$. We conclude by Theorem 16 in \cite{allamigeon_condition} that $S(\tilde{T})$ has empty interior, and therefore the intersection of convex hulls of both transformed point clouds, namely $\mathcal{S}(\tilde{T}^1) \cap \mathcal{S}(\tilde{T}^2) \subset S(\tilde{T})$, has empty interior too.
\end{proof}

We summarize the proof of the Main Theorem, which holds entirely when $T^k$ are diagonal-free projections (and only for part $1$ and $2$ when they are non diagonal-free):

\begin{proof}[Proof of Theorem~\ref{thm:spectral_separability}]
For part 1 (Separability Criterion): If we have an eigenpair $(\rho(T),a)$ such that the data are separable with margin $\gamma > 0$, then by Lemma~\ref{lemma:hyperplane_to_operator}, $\rho(T) \leq -\gamma < 0$. Conversely, if $\rho(T) < 0$, then by Lemma~\ref{lemma:operator_to_hyperplane}, the data are separable.

For part 2 (Margin Optimality): Lemma~\ref{lemma:hyperplane_to_operator} shows that no hyperplane can achieve a margin larger than $-\rho(T)$, while Lemma~\ref{lemma:operator_to_hyperplane} provides a construction achieving exactly this margin.

Part 3 (Soft-Margin Interpretation) is handled by Lemma~\ref{lemma:perturbation}.
\end{proof}

\section{Proof of Concept}\label{appendix:empirical}

To validate our theoretical complexity analysis, we evaluated both standard tropical SVM and an enhanced tropical polynomial implementation (with $k=4$ sampling points per class) against scikit-learn's LinearSVC on benchmark datasets \cite{scikit-learn}. All experiments used 5-fold cross-validation with standardized features. We compare training times for a fixed convergence threshold. All experiments were conducted on a MacBook Air M2 with 16GB RAM using NumPy \cite{harris2020array}.

\begin{table}[h]
    \centering
    \footnotesize
    \begin{tabular}{@{}l@{\hskip 4pt}c@{\hskip 4pt}c@{\hskip 8pt}ccc@{\hskip 4pt}c@{\hskip 8pt}cccc@{\hskip 8pt}cc@{}}
    \toprule
    \multirow{3}{*}{\textbf{Dataset}} & \multirow{3}{*}{\textbf{\#C}} & \multirow{3}{*}{\textbf{\#S}} & \multicolumn{10}{c}{\textbf{Accuracy (\%) / Training Time (s) / \#KM Iter / $\rho(T)$}} \\
    \cmidrule(lr){4-13}
    & & & \multicolumn{4}{c}{\textbf{Tropical SVM}} & \multicolumn{4}{c}{\textbf{Tropical Poly}} & \multicolumn{2}{c}{\textbf{Linear SVC}} \\
    \cmidrule(lr){4-7} \cmidrule(lr){8-11} \cmidrule(lr){12-13}
    & & & Acc & Time & \#KM & $\rho(T)$ & Acc & Time & \#KM & $\rho(T)$ & Acc & Time \\
    \midrule
    Iris & 3 & 150 & 66.0 & 0.0007 & 13.8 & 0.375 & 93.3 & 0.1519 & 165.6 & -0.986 & 92.7 & 0.0004 \\
    Wine & 3 & 178 & 74.2 & 0.0024 & 35.8 & 0.314 & 92.7 & 0.1610 & 161.8 & -7.307 & 97.8 & 0.0005 \\
    Breast Cancer & 2 & 569 & 81.0 & 0.0128 & 52.4 & 0.042 & 91.4 & 0.9974 & 763.8 & -1.901 & 96.7 & 0.0010 \\
    \bottomrule
    \end{tabular}
    \vspace{0.5em}
    \caption{Performance comparison across benchmark datasets (5-fold cross-validation). Accuracy standard deviations range from 1.1\% to 9.7\%. \#C: number of classes; \#S: number of samples; \#KM: average number of Krasnoselskii--Mann iterations; $\rho(T)$: spectral radius. Convergence threshold $\varepsilon = 10^{-12}$.}
    \label{tab:benchmark_results}
\end{table}


The standard tropical SVM implementation exhibits training times close to LinearSVC on smaller datasets. The tropical polynomial variant requires additional computation but substantially improves accuracy, approaching LinearSVC on datasets like Iris.
Tropical SVM indeed fails to separate these datasets and thus performs poorly, while polynomials make the data separable (i.e. the spectral radius $\rho(T)$ is negative), and obtain a maximal-margin separator in the feature space.
With $\varepsilon = 10^{-12}$, we typically get $10^3$ KM iterations before convergence, which is far below the theoretical $O(1/\varepsilon^2)$ worst-case bound.

As expected, the number of monomials increases from $d+1$ in standard tropical SVM to $O(d^k)$ in the polynomial variant, explaining the observed computation-accuracy tradeoff. Table~\ref{tab:benchmark_results}
shows that the current interpreted (Python/NumPy) implementation is slower, by a factor $10^3$, than a state-of-the-art implementation of classical SVMs. However, Figures~\ref{fig:scaling_analysis} show that the execution time of our method scales {\em linearly} in the size of the training set and in the number of features (monomials), thereby providing
a proof of concept that tropical SVMs can be practically computed.


\begin{figure}[htbp]
    \centering
    \begin{subfigure}{0.48\textwidth}
        \centering
        \resizebox{0.95\textwidth}{!}{\input{figures/pca_degree_scaling.pgf}}
        \caption{Training time vs. number of monomials}
        \label{fig:pca_degree_scaling}
    \end{subfigure}
    \hfill
    \begin{subfigure}{0.48\textwidth}
        \centering
        \resizebox{0.95\textwidth}{!}{\input{figures/sample_size_scaling.pgf}}
        \caption{Training time vs. size of training set}
        \label{fig:sample_size_scaling}
    \end{subfigure}
    \caption{Performance scaling analysis of tropical SVM on MNIST data \cite{MNIST}.}
    \label{fig:scaling_analysis}
\end{figure}


\newpage
\section*{NeurIPS Paper Checklist}

\begin{enumerate}

\item {\bf Claims}
    \item[] Question: Do the main claims made in the abstract and introduction accurately reflect the paper's contributions and scope?
    \item[] Answer: \answerYes{}
    \item[] Justification: The abstract and introduction clearly state the contributions—including the spectral characterization, margin optimality, pseudo‐polynomial algorithm, and extension to tropical polynomials—which are supported by both theoretical results and a proof of concept.
    \item[] Guidelines:
    \begin{itemize}
        \item The answer NA means that the abstract and introduction do not include the claims made in the paper.
        \item The abstract and/or introduction should clearly state the claims made, including the contributions made in the paper and important assumptions and limitations. A No or NA answer to this question will not be perceived well by the reviewers. 
        \item The claims made should match theoretical and experimental results, and reflect how much the results can be expected to generalize to other settings. 
        \item It is fine to include aspirational goals as motivation as long as it is clear that these goals are not attained by the paper. 
    \end{itemize}

\item {\bf Limitations}
    \item[] Question: Does the paper discuss the limitations of the work performed by the authors?
    \item[] Answer: \answerYes{}
    \item[] Justification: The paper explicitly discusses limitations such as sensitivity to outliers and the challenge of incorporating soft margins (see the ``Limitations'' paragraph in Section~\ref{sec:spectral})
    \item[] Guidelines:
    \begin{itemize}
        \item The answer NA means that the paper has no limitation while the answer No means that the paper has limitations, but those are not discussed in the paper. 
        \item The authors are encouraged to create a separate "Limitations" section in their paper.
        \item The paper should point out any strong assumptions and how robust the results are to violations of these assumptions (e.g., independence assumptions, noiseless settings, model well-specification, asymptotic approximations only holding locally). The authors should reflect on how these assumptions might be violated in practice and what the implications would be.
        \item The authors should reflect on the scope of the claims made, e.g., if the approach was only tested on a few datasets or with a few runs. In general, empirical results often depend on implicit assumptions, which should be articulated.
        \item The authors should reflect on the factors that influence the performance of the approach. For example, a facial recognition algorithm may perform poorly when image resolution is low or images are taken in low lighting. Or a speech-to-text system might not be used reliably to provide closed captions for online lectures because it fails to handle technical jargon.
        \item The authors should discuss the computational efficiency of the proposed algorithms and how they scale with dataset size.
        \item If applicable, the authors should discuss possible limitations of their approach to address problems of privacy and fairness.
        \item While the authors might fear that complete honesty about limitations might be used by reviewers as grounds for rejection, a worse outcome might be that reviewers discover limitations that aren't acknowledged in the paper. The authors should use their best judgment and recognize that individual actions in favor of transparency play an important role in developing norms that preserve the integrity of the community. Reviewers will be specifically instructed to not penalize honesty concerning limitations.
    \end{itemize}

\item {\bf Theory Assumptions and Proofs}
    \item[] Question: For each theoretical result, does the paper provide the full set of assumptions and a complete (and correct) proof?
    \item[] Answer: \answerYes{}
    \item[] Justification: All major theoretical results—including the spectral separability theorem—are supported by clearly stated assumptions and complete proofs provided in the Appendix~\ref{appendix:proofs}.
    \item[] Guidelines:
    \begin{itemize}
        \item The answer NA means that the paper does not include theoretical results. 
        \item All the theorems, formulas, and proofs in the paper should be numbered and cross-referenced.
        \item All assumptions should be clearly stated or referenced in the statement of any theorems.
        \item The proofs can either appear in the main paper or the supplemental material, but if they appear in the supplemental material, the authors are encouraged to provide a short proof sketch to provide intuition. 
        \item Inversely, any informal proof provided in the core of the paper should be complemented by formal proofs provided in appendix or supplemental material.
        \item Theorems and Lemmas that the proof relies upon should be properly referenced. 
    \end{itemize}

    \item {\bf Experimental Result Reproducibility}
    \item[] Question: Does the paper fully disclose all the information needed to reproduce the main experimental results of the paper to the extent that it affects the main claims and/or conclusions of the paper (regardless of whether the code and data are provided or not)?
    \item[] Answer: \answerYes{}
    \item[] Justification: The algorithm is fully described in Section~\ref{sec:algorithm}. The experimental section provides details on data splits (5-fold cross-validation), training times, accuracy metrics, and references a repository for code and reproduction (see Table~\ref{tab:benchmark_results} and Appendix~\ref{appendix:empirical}).
    \item[] Guidelines:
    \begin{itemize}
        \item The answer NA means that the paper does not include experiments.
        \item If the paper includes experiments, a No answer to this question will not be perceived well by the reviewers: Making the paper reproducible is important, regardless of whether the code and data are provided or not.
        \item If the contribution is a dataset and/or model, the authors should describe the steps taken to make their results reproducible or verifiable. 
        \item Depending on the contribution, reproducibility can be accomplished in various ways. For example, if the contribution is a novel architecture, describing the architecture fully might suffice, or if the contribution is a specific model and empirical evaluation, it may be necessary to either make it possible for others to replicate the model with the same dataset, or provide access to the model. In general. releasing code and data is often one good way to accomplish this, but reproducibility can also be provided via detailed instructions for how to replicate the results, access to a hosted model (e.g., in the case of a large language model), releasing of a model checkpoint, or other means that are appropriate to the research performed.
        \item While NeurIPS does not require releasing code, the conference does require all submissions to provide some reasonable avenue for reproducibility, which may depend on the nature of the contribution. For example
        \begin{enumerate}
            \item If the contribution is primarily a new algorithm, the paper should make it clear how to reproduce that algorithm.
            \item If the contribution is primarily a new model architecture, the paper should describe the architecture clearly and fully.
            \item If the contribution is a new model (e.g., a large language model), then there should either be a way to access this model for reproducing the results or a way to reproduce the model (e.g., with an open-source dataset or instructions for how to construct the dataset).
            \item We recognize that reproducibility may be tricky in some cases, in which case authors are welcome to describe the particular way they provide for reproducibility. In the case of closed-source models, it may be that access to the model is limited in some way (e.g., to registered users), but it should be possible for other researchers to have some path to reproducing or verifying the results.
        \end{enumerate}
    \end{itemize}


\item {\bf Open access to data and code}
    \item[] Question: Does the paper provide open access to the data and code, with sufficient instructions to faithfully reproduce the main experimental results, as described in supplemental material?
    \item[] Answer: \answerYes{}
    \item[] Justification: The supplementary material includes code and instructions for reproducing the experiments.
    \item[] Guidelines:
    \begin{itemize}
        \item The answer NA means that paper does not include experiments requiring code.
        \item Please see the NeurIPS code and data submission guidelines (\url{https://nips.cc/public/guides/CodeSubmissionPolicy}) for more details.
        \item While we encourage the release of code and data, we understand that this might not be possible, so “No” is an acceptable answer. Papers cannot be rejected simply for not including code, unless this is central to the contribution (e.g., for a new open-source benchmark).
        \item The instructions should contain the exact command and environment needed to run to reproduce the results. See the NeurIPS code and data submission guidelines (\url{https://nips.cc/public/guides/CodeSubmissionPolicy}) for more details.
        \item The authors should provide instructions on data access and preparation, including how to access the raw data, preprocessed data, intermediate data, and generated data, etc.
        \item The authors should provide scripts to reproduce all experimental results for the new proposed method and baselines. If only a subset of experiments are reproducible, they should state which ones are omitted from the script and why.
        \item At submission time, to preserve anonymity, the authors should release anonymized versions (if applicable).
        \item Providing as much information as possible in supplemental material (appended to the paper) is recommended, but including URLs to data and code is permitted.
    \end{itemize}


\item {\bf Experimental Setting/Details}
    \item[] Question: Does the paper specify all the training and test details (e.g., data splits, hyperparameters, how they were chosen, type of optimizer, etc.) necessary to understand the results?
    \item[] Answer: \answerYes{}
    \item[] Justification: The paper details the experimental setup, including the use of 5-fold cross-validation, data standardization, and provides training times and accuracy metrics in Table~\ref{tab:benchmark_results} and related figures in the appendix.
    \item[] Guidelines:
    \begin{itemize}
        \item The answer NA means that the paper does not include experiments.
        \item The experimental setting should be presented in the core of the paper to a level of detail that is necessary to appreciate the results and make sense of them.
        \item The full details can be provided either with the code, in appendix, or as supplemental material.
    \end{itemize}

\item {\bf Experiment Statistical Significance}
    \item[] Question: Does the paper report error bars suitably and correctly defined or other appropriate information about the statistical significance of the experiments?
    \item[] Answer: \answerYes{}
    \item[] Justification: The results are reported with standard deviations.
    \item[] Guidelines:
    \begin{itemize}
        \item The answer NA means that the paper does not include experiments.
        \item The authors should answer "Yes" if the results are accompanied by error bars, confidence intervals, or statistical significance tests, at least for the experiments that support the main claims of the paper.
        \item The factors of variability that the error bars are capturing should be clearly stated (for example, train/test split, initialization, random drawing of some parameter, or overall run with given experimental conditions).
        \item The method for calculating the error bars should be explained (closed form formula, call to a library function, bootstrap, etc.)
        \item The assumptions made should be given (e.g., Normally distributed errors).
        \item It should be clear whether the error bar is the standard deviation or the standard error of the mean.
        \item It is OK to report 1-sigma error bars, but one should state it. The authors should preferably report a 2-sigma error bar than state that they have a 96\% CI, if the hypothesis of Normality of errors is not verified.
        \item For asymmetric distributions, the authors should be careful not to show in tables or figures symmetric error bars that would yield results that are out of range (e.g. negative error rates).
        \item If error bars are reported in tables or plots, The authors should explain in the text how they were calculated and reference the corresponding figures or tables in the text.
    \end{itemize}

\item {\bf Experiments Compute Resources}
    \item[] Question: For each experiment, does the paper provide sufficient information on the computer resources (type of compute workers, memory, time of execution) needed to reproduce the experiments?
    \item[] Answer: \answerYes{}
    \item[] Justification: All experiments were conducted on a MacBook Air M2. These specifications are typical for small-scale benchmark experiments, and the reported training times reflect the performance on this hardware.
    \item[] Guidelines:
    \begin{itemize}
        \item The answer NA means that the paper does not include experiments.
        \item The paper should indicate the type of compute workers CPU or GPU, internal cluster, or cloud provider, including relevant memory and storage.
        \item The paper should provide the amount of compute required for each of the individual experimental runs as well as estimate the total compute. 
        \item The paper should disclose whether the full research project required more compute than the experiments reported in the paper (e.g., preliminary or failed experiments that didn't make it into the paper). 
    \end{itemize}
    
\item {\bf Code Of Ethics}
    \item[] Question: Does the research conducted in the paper conform, in every respect, with the NeurIPS Code of Ethics \url{https://neurips.cc/public/EthicsGuidelines}?
    \item[] Answer: \answerYes{}
    \item[] Justification: The work is theoretical and algorithmic with supporting experiments on standard benchmark datasets; there are no ethical issues or concerns related to the research.
    \item[] Guidelines:
    \begin{itemize}
        \item The answer NA means that the authors have not reviewed the NeurIPS Code of Ethics.
        \item If the authors answer No, they should explain the special circumstances that require a deviation from the Code of Ethics.
        \item The authors should make sure to preserve anonymity (e.g., if there is a special consideration due to laws or regulations in their jurisdiction).
    \end{itemize}


\item {\bf Broader Impacts}
    \item[] Question: Does the paper discuss both potential positive societal impacts and negative societal impacts of the work performed?
    \item[] Answer: \answerNA{}
    \item[] Justification: The research is primarily theoretical and methodological with no direct societal impact, and no discussion of broader impacts is necessary.
    \item[] Guidelines:
    \begin{itemize}
        \item The answer NA means that there is no societal impact of the work performed.
        \item If the authors answer NA or No, they should explain why their work has no societal impact or why the paper does not address societal impact.
        \item Examples of negative societal impacts include potential malicious or unintended uses (e.g., disinformation, generating fake profiles, surveillance), fairness considerations (e.g., deployment of technologies that could make decisions that unfairly impact specific groups), privacy considerations, and security considerations.
        \item The conference expects that many papers will be foundational research and not tied to particular applications, let alone deployments. However, if there is a direct path to any negative applications, the authors should point it out. For example, it is legitimate to point out that an improvement in the quality of generative models could be used to generate deepfakes for disinformation. On the other hand, it is not needed to point out that a generic algorithm for optimizing neural networks could enable people to train models that generate Deepfakes faster.
        \item The authors should consider possible harms that could arise when the technology is being used as intended and functioning correctly, harms that could arise when the technology is being used as intended but gives incorrect results, and harms following from (intentional or unintentional) misuse of the technology.
        \item If there are negative societal impacts, the authors could also discuss possible mitigation strategies (e.g., gated release of models, providing defenses in addition to attacks, mechanisms for monitoring misuse, mechanisms to monitor how a system learns from feedback over time, improving the efficiency and accessibility of ML).
    \end{itemize}
    
\item {\bf Safeguards}
    \item[] Question: Does the paper describe safeguards that have been put in place for responsible release of data or models that have a high risk for misuse (e.g., pretrained language models, image generators, or scraped datasets)?
    \item[] Answer: \answerNA{}
    \item[] Justification: The work does not involve the release of data or models that present a high risk of misuse.
    \item[] Guidelines:
    \begin{itemize}
        \item The answer NA means that the paper poses no such risks.
        \item Released models that have a high risk for misuse or dual-use should be released with necessary safeguards to allow for controlled use of the model, for example by requiring that users adhere to usage guidelines or restrictions to access the model or implementing safety filters. 
        \item Datasets that have been scraped from the Internet could pose safety risks. The authors should describe how they avoided releasing unsafe images.
        \item We recognize that providing effective safeguards is challenging, and many papers do not require this, but we encourage authors to take this into account and make a best faith effort.
    \end{itemize}

\item {\bf Licenses for existing assets}
    \item[] Question: Are the creators or original owners of assets (e.g., code, data, models), used in the paper, properly credited and are the license and terms of use explicitly mentioned and properly respected?
    \item[] Answer: \answerYes{}.
    \item[] Justification: All referenced works and datasets are properly cited.
    \item[] Guidelines:
    \begin{itemize}
        \item The answer NA means that the paper does not use existing assets.
        \item The authors should cite the original paper that produced the code package or dataset.
        \item The authors should state which version of the asset is used and, if possible, include a URL.
        \item The name of the license (e.g., CC-BY 4.0) should be included for each asset.
        \item For scraped data from a particular source (e.g., website), the copyright and terms of service of that source should be provided.
        \item If assets are released, the license, copyright information, and terms of use in the package should be provided. For popular datasets, \url{paperswithcode.com/datasets} has curated licenses for some datasets. Their licensing guide can help determine the license of a dataset.
        \item For existing datasets that are re-packaged, both the original license and the license of the derived asset (if it has changed) should be provided.
        \item If this information is not available online, the authors are encouraged to reach out to the asset's creators.
    \end{itemize}

\item {\bf New Assets}
    \item[] Question: Are new assets introduced in the paper well documented and is the documentation provided alongside the assets?
    \item[] Answer: \answerYes{}
    \item[] Justification: The paper introduces a novel algorithm and provides experimental code, with documentation available in the supplementary code repository.
    \item[] Guidelines:
    \begin{itemize}
        \item The answer NA means that the paper does not release new assets.
        \item Researchers should communicate the details of the dataset/code/model as part of their submissions via structured templates. This includes details about training, license, limitations, etc. 
        \item The paper should discuss whether and how consent was obtained from people whose asset is used.
        \item At submission time, remember to anonymize your assets (if applicable). You can either create an anonymized URL or include an anonymized zip file.
    \end{itemize}

\item {\bf Crowdsourcing and Research with Human Subjects}
    \item[] Question: For crowdsourcing experiments and research with human subjects, does the paper include the full text of instructions given to participants and screenshots, if applicable, as well as details about compensation (if any)? 
    \item[] Answer: \answerNA{}
    \item[] Justification: The work does not involve crowdsourcing or human subjects.
    \item[] Guidelines:
    \begin{itemize}
        \item The answer NA means that the paper does not involve crowdsourcing nor research with human subjects.
        \item Including this information in the supplemental material is fine, but if the main contribution of the paper involves human subjects, then as much detail as possible should be included in the main paper. 
        \item According to the NeurIPS Code of Ethics, workers involved in data collection, curation, or other labor should be paid at least the minimum wage in the country of the data collector. 
    \end{itemize}

\item {\bf Institutional Review Board (IRB) Approvals or Equivalent for Research with Human Subjects}
    \item[] Question: Does the paper describe potential risks incurred by study participants, whether such risks were disclosed to the subjects, and whether Institutional Review Board (IRB) approvals (or an equivalent approval/review based on the requirements of your country or institution) were obtained?
    \item[] Answer: \answerNA{}
    \item[] Justification: The research does not involve human subjects, so IRB approval is not applicable.
    \item[] Guidelines:
    \begin{itemize}
        \item The answer NA means that the paper does not involve crowdsourcing nor research with human subjects.
        \item Depending on the country in which research is conducted, IRB approval (or equivalent) may be required for any human subjects research. If you obtained IRB approval, you should clearly state this in the paper. 
        \item We recognize that the procedures for this may vary significantly between institutions and locations, and we expect authors to adhere to the NeurIPS Code of Ethics and the guidelines for their institution. 
        \item For initial submissions, do not include any information that would break anonymity (if applicable), such as the institution conducting the review.
    \end{itemize}

\end{enumerate}

\end{document}<|MERGE_RESOLUTION|>--- conflicted
+++ resolved
@@ -303,13 +303,12 @@
 
 \paragraph{Separating Point Clouds with a Hyperplane.}
 
-<<<<<<< HEAD
 We say that the hyperplane $\mathcal{H}_a$ with apex $a$ {\em separates} the point clouds $X^1, \ldots, X^K\subset \R^d$ if there exists a partition of $\{1,\dots,d\}$ in $K$ disjoint and non-empty subsets $I^1, \ldots, I^K$,\todo[color=red!30]{SG: We need to require that it is a partition, ie the union is equal to $1,\dots,d$}
 %of $\{1, \ldots, d\}$,
 corresponding to the sectors assigned to each class, such that for every class $1 \leq k \leq K$, every point $x \in X^k$, belongs to the union $S^k$ of the sectors $(\text{Sec}_i(a))_{i\in I^k}$ assigned to class $k$. Note that the union $S^k$ is always tropically convex. Then, it follows that the whole tropical cone $V^k=\tcone(X^k)$ is also included in $S^k$.\todo{SG: added this observation, since later we consider separation of convex sets (rather than finite sets of points)}
-=======
-We say that the hyperplane $\mathcal{H}_a$ with apex $a$ separates the point clouds $X^1, \ldots, X^K$ if there exists $K$ disjoint and non-empty subsets $I^1, \ldots, I^K$ of $\{1, \ldots, d\}$, corresponding to the sectors assigned to each class, such that for every class $1 \leq k \leq K$ and every point $x \in X^k$, the point $x$ belongs to the union $S^k$ of the sectors $(\text{Sec}_i(a))_{i\in I^k}$ assigned to class $k$.
->>>>>>> 097ba6ca
+%% =======
+%% We say that the hyperplane $\mathcal{H}_a$ with apex $a$ separates the point clouds $X^1, \ldots, X^K$ if there exists $K$ disjoint and non-empty subsets $I^1, \ldots, I^K$ of $\{1, \ldots, d\}$, corresponding to the sectors assigned to each class, such that for every class $1 \leq k \leq K$ and every point $x \in X^k$, the point $x$ belongs to the union $S^k$ of the sectors $(\text{Sec}_i(a))_{i\in I^k}$ assigned to class $k$.
+%% >>>>>>> 097ba6ca81c9900da84791426729a77d9b1a8d58
 
 Moreover, we say that the hyperplane separates with margin $\gamma > 0$ if, for any two distinct classes $k \neq \ell$ and any point $x \in X^k$, the Hilbert distance from $x$ to $S^\ell$ is at least $\gamma$, namely,
 \begin{align}
@@ -535,7 +534,6 @@
 We first characterize the maximal possible value for the margin.
 
 \begin{lemma}[Upper bound on margin]\label{lemma:hyperplane_to_operator}
-<<<<<<< HEAD
 Let $T^k$ be tropical projections on finite point clouds $X^k\subset \R^d$, or their diagonal-free counterparts, so that $T^k = P_{X^k}$ or $T^k=\Pdiagfree_{X^k}$, for $1\leq k\leq K$, and let $T$ be defined as the $\operatorname{\max}_2$ of the $T^k$, as per \eqref{eq:single_operator}.
 If the hyperplane $\mathcal{H}_a$ separates $X^1,\ldots,X^K$ with a margin of at least $\gamma > 0$,
 \todo[inline,color=red!30]{SG: we wrote ``and 
@@ -544,11 +542,11 @@
   the $T(a)\leq -\gamma + a$, and by the Collatz-Wielandt theorem, $\rho(T)\leq -\gamma$, no need to assume that $a$ is an eigenvector.
   }
   then $\gamma \leq -\rho(T)$.
-=======
-Let $T^k$ be tropical projections on finite point clouds or their diagonal-free counterparts, so that $T^k = P_{X^k}$ or $T^k=\Pdiagfree_{X^k}$, and $T$ defined as the $\operatorname{\max}_2$ of the $T^k$, as in Equation \ref{eq:single_operator}.
-If the hyperplane $\mathcal{H}_a$ separates $X^1,\ldots,X^K$ with a margin of at least $\gamma > 0$, and 
-$(\rho(T),a)$ with $a\in\R^n$ is any eigenpair of $T$, then $\gamma \leq -\rho(T)$.
->>>>>>> 097ba6ca
+%% =======
+%% Let $T^k$ be tropical projections on finite point clouds or their diagonal-free counterparts, so that $T^k = P_{X^k}$ or $T^k=\Pdiagfree_{X^k}$, and $T$ defined as the $\operatorname{\max}_2$ of the $T^k$, as in Equation \ref{eq:single_operator}.
+%% If the hyperplane $\mathcal{H}_a$ separates $X^1,\ldots,X^K$ with a margin of at least $\gamma > 0$, and 
+%% $(\rho(T),a)$ with $a\in\R^n$ is any eigenpair of $T$, then $\gamma \leq -\rho(T)$.
+%% >>>>>>> 097ba6ca81c9900da84791426729a77d9b1a8d58
 \end{lemma}
 
 \begin{proof}
@@ -587,15 +585,15 @@
 In the following lemma, we only require $T^k$ to be a Shapley operator such that $\tcone(X^k)=\mathcal{S}(T^k)$. This applies in particular to $T^k  = P_{X^k}$
 and $T^k=\Pdiagfree_{X^k}$.
 \begin{lemma}[Max-margin hyperplane]\label{lemma:operator_to_hyperplane}
-<<<<<<< HEAD
+%<<<<<<< HEAD
   Let $X^1,\dots,X^K\subset \R^d$ be finite point clouds.
   Let $T^1,\dots,T^K$ be Shapley operators such that
   $\tcone(X^k)=\mathcal{S}(T^k)$,  for $1\leq k\leq K$,
   and let $T$ be defined as per~\eqref{eq:single_operator}.
   If $\rho(T) < 0$, then there exists a hyperplane $\mathcal{H}_a$ that separates the sub-fixed-point sets $\mathcal{S}(T^k)$ with a margin of at least $-\rho(T)$.\todo{SG: we defined separation only for $\tcone(X^k)$, not for any sub-fixed-point set, so I fixed this. The best would be to define ab initio the separtion for general tropical cones; we can do it later}
-=======
-Let $T^k$ be Shapley operators, and $T$ defined as before. If $\rho(T) < 0$, then there exists a hyperplane $\mathcal{H}_a$ that separates the $\mathcal{S}(T^k)$ with a margin of at least $-\rho(T)$.
->>>>>>> 097ba6ca
+%% =======
+%% Let $T^k$ be Shapley operators, and $T$ defined as before. If $\rho(T) < 0$, then there exists a hyperplane $\mathcal{H}_a$ that separates the $\mathcal{S}(T^k)$ with a margin of at least $-\rho(T)$.
+%% >>>>>>> 097ba6ca81c9900da84791426729a77d9b1a8d58
 \end{lemma}
 
 \begin{proof}
@@ -608,7 +606,7 @@
 %%   By the Collatz-Wielandt theorem (~\cite[Theorem~7]{akiangaubertqisaadi}),
 %%   for all $\mu>\rho(T)$,\todo[color=red!30]{SG: it was wrong to say that $T(a)=\rho(T)+a$ in such a generality. This is correct if $V^k =\tcone(X^k)$ with $X^k$ finite but not  in general}
 %% %  Since $\rho(T) < 0$,
-  There exists $a \in \R^d$ such that $T(a)=\rha(T) + a$\todo{SG: this requires a proofin the presejt generality}, and by assumption $\rho(T)<0$.
+  There exists $a \in \R^d$ such that $T(a)=\rho(T) + a$\todo{SG: this requires a proofin the presejt generality}, and by assumption $\rho(T)<0$.
   In Algorithm \ref{alg:tropical_svm}, we defined the sectors as
 \begin{align}
 I^k = \left\{i : T^k(a)_i > \rho(T) + a_i\right\}.
@@ -709,7 +707,7 @@
 greater $\rho(T)$. Therefore, $\tilde{x}_{1i}-\max_{k\ne i}(\tilde{x}_{1k}-a_{k})=a_{i}$
 and $\tilde{x}_{2i}-\max_{k\ne i}(\tilde{x}_{2k}-a_{k})\ge a_{i}$.
 Moreover, for any $x\in X^1$ belonging to sector $i$,
-Equation \ref{eq:major} yields $d_{H}(x,\mathcal{H}_{a})\le\rho(T)$. Hence by Equations \ref{eq:major}, \ref{eq:rewrite} and \ref{eq:dist}, we have $\tilde{T}^{1}(a)_{i}=a_{i}$  and $\tilde{T}^{2}(a)_{i} \ge a_{i}$, hence $\tilde{T}}(a)_{i}=a_{i}$.
+Equation \ref{eq:major} yields $d_{H}(x,\mathcal{H}_{a})\le\rho(T)$. Hence by Equations \ref{eq:major}, \ref{eq:rewrite} and \ref{eq:dist}, we have $\tilde{T}^{1}(a)_{i}=a_{i}$  and $\tilde{T}^{2}(a)_{i} \ge a_{i}$, hence $\tilde{T}(a)_{i}=a_{i}$.
 Since this holds for all $i$ we have finally $\tilde{T}(a)=a$. We conclude by Theorem 16 in \cite{allamigeon_condition} that $S(\tilde{T})$ has empty interior, and therefore the intersection of convex hulls of both transformed point clouds, namely $\mathcal{S}(\tilde{T}^1) \cap \mathcal{S}(\tilde{T}^2) \subset S(\tilde{T})$, has empty interior too.
 \end{proof}
 
